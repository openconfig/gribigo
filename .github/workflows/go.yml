name: Go

on:
  push:
    branches: [ main ]
  pull_request:
  schedule:
    - cron: "0 0 * * *"

jobs:
<<<<<<< HEAD
  common:
    uses: openconfig/common-ci/.github/workflows/basic_go.yml@142ef47ca12d6a5da8e77cc0ef4dff9ffcd0a781
      race-tests-excludes-regex: compliance
=======
  build:
    name: Build
    runs-on: ubuntu-latest
    strategy:
      matrix:
        go: ['1.19', '1.20', '1.x']
    steps:

    - name: Set up Go ${{ matrix.go }}
      uses: actions/setup-go@v2
      with:
        go-version: ${{ matrix.go }}
      id: go

    - name: Check out code into the Go module directory
      uses: actions/checkout@v2

    - name: Get dependencies
      run: |
        go get -v -t -d ./...

    - name: Build
      run: go build -v ./...

    - name: Test
      run: go test -v -coverprofile=profile.cov ./...

    - name: Race Test
      run: |
          go test -race $(go list ./... | egrep -v "(compliance|cmd|device)")

    - name: Coveralls
      if: ${{ matrix.go == '1.x' }}
      uses: shogo82148/actions-goveralls@v1
      with:
        path-to-profile: profile.cov

  static_analysis:
    name: Static Analysis
    runs-on: ubuntu-latest

    steps:
      - name: Install Go
        uses: actions/setup-go@v2
        with:
          go-version: '1.x'
        id: go

      - name: Install required static analysis tools
        run: |
          go install honnef.co/go/tools/cmd/staticcheck@latest

      - name: Check out code
        uses: actions/checkout@v2

      - name: Get dependencies
        run: go get -v -t -d ./...

      - name: Go vet
        run: go vet ./...

      - name: Check gofmt
        run: diff -u <(echo -n) <(gofmt -d -s .)

      - name: Staticcheck
        run: |
          staticcheck ./...
>>>>>>> d30a3ab3
<|MERGE_RESOLUTION|>--- conflicted
+++ resolved
@@ -8,76 +8,6 @@
     - cron: "0 0 * * *"
 
 jobs:
-<<<<<<< HEAD
   common:
     uses: openconfig/common-ci/.github/workflows/basic_go.yml@142ef47ca12d6a5da8e77cc0ef4dff9ffcd0a781
-      race-tests-excludes-regex: compliance
-=======
-  build:
-    name: Build
-    runs-on: ubuntu-latest
-    strategy:
-      matrix:
-        go: ['1.19', '1.20', '1.x']
-    steps:
-
-    - name: Set up Go ${{ matrix.go }}
-      uses: actions/setup-go@v2
-      with:
-        go-version: ${{ matrix.go }}
-      id: go
-
-    - name: Check out code into the Go module directory
-      uses: actions/checkout@v2
-
-    - name: Get dependencies
-      run: |
-        go get -v -t -d ./...
-
-    - name: Build
-      run: go build -v ./...
-
-    - name: Test
-      run: go test -v -coverprofile=profile.cov ./...
-
-    - name: Race Test
-      run: |
-          go test -race $(go list ./... | egrep -v "(compliance|cmd|device)")
-
-    - name: Coveralls
-      if: ${{ matrix.go == '1.x' }}
-      uses: shogo82148/actions-goveralls@v1
-      with:
-        path-to-profile: profile.cov
-
-  static_analysis:
-    name: Static Analysis
-    runs-on: ubuntu-latest
-
-    steps:
-      - name: Install Go
-        uses: actions/setup-go@v2
-        with:
-          go-version: '1.x'
-        id: go
-
-      - name: Install required static analysis tools
-        run: |
-          go install honnef.co/go/tools/cmd/staticcheck@latest
-
-      - name: Check out code
-        uses: actions/checkout@v2
-
-      - name: Get dependencies
-        run: go get -v -t -d ./...
-
-      - name: Go vet
-        run: go vet ./...
-
-      - name: Check gofmt
-        run: diff -u <(echo -n) <(gofmt -d -s .)
-
-      - name: Staticcheck
-        run: |
-          staticcheck ./...
->>>>>>> d30a3ab3
+      race-tests-excludes-regex: compliance