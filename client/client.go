// Copyright 2021 Google LLC
//
// Licensed under the Apache License, Version 2.0 (the "License");
// you may not use this file except in compliance with the License.
// You may obtain a copy of the License at
//
//      http://www.apache.org/licenses/LICENSE-2.0
//
// Unless required by applicable law or agreed to in writing, software
// distributed under the License is distributed on an "AS IS" BASIS,
// WITHOUT WARRANTIES OR CONDITIONS OF ANY KIND, either express or implied.
// See the License for the specific language governing permissions and
// limitations under the License.

// Package client defines a gRIBI stub client implementation in Go.
package client

import (
	"bytes"
	"context"
	"crypto/tls"
	"errors"
	"fmt"
	"io"
	"sort"
	"sync"
	"time"

	log "github.com/golang/glog"
	"github.com/openconfig/gribigo/constants"
	"go.uber.org/atomic"
	"google.golang.org/grpc"
	"google.golang.org/grpc/credentials"
	"lukechampine.com/uint128"

	spb "github.com/openconfig/gribi/v1/proto/service"
)

var (
	// unixTS is a function that returns a timestamp in nanoseconds for the current time.
	// It can be overloaded in unit tests to ensure that deterministic output is received.
	unixTS = time.Now().UnixNano
)

// Client is a wrapper for the gRIBI client.
type Client struct {
	// state stores the configured state of the client, used to store
	// initial immutable parameters, as well as mutable parameters that
	// may change during the clients's lifetime.
	state *clientState

	// c is the current gRIBI client.
	c spb.GRIBIClient
	// conn is the current gRPC connection that the client uses.
	conn *grpc.ClientConn

	// qs is the set of queues that are associated with the current
	// client.
	qs *clientQs

	// shut indicates that RPCs should continue to run, when set
	// to true, all goroutines that are serving RPCs shut down.
	shut *atomic.Bool

	// sendErrMu protects the sendErr slice.
	sendErrMu sync.RWMutex
	// sErr stores sending errors that cause termination of the sending
	// GoRoutine.
	sendErr []error

	// readErrMu protects the readErr slice.
	readErrMu sync.RWMutex
	// rErr stores receiving errors that cause termination of the receiving
	// GoRoutine.
	readErr []error

	// awaiting is a read-write mutex that is used to ensure that we know
	// when any operation that might affect the convergence state of the
	// client is in-flight. Functions that are performing operations that may
	// result in a change take a read-lock, functions that are dependent upon
	// the client being in a consistent state take a write-lock on this mutex.
	awaiting sync.RWMutex
}

// clientState is used to store the configured (immutable) state of the client.
type clientState struct {
	// sessParams stores the session parameters that are associated with
	// the client, they will be resent as the first message if the client
	// reconnects to the server.
	SessParams *spb.SessionParameters
	// electionID stores the current election ID for this client in the
	// case that the client participates in a group of SINGLE_PRIMARY
	// clients.
	ElectionID *spb.Uint128
}

// Opt is an interface that is implemented for all options that
// can be supplied when creating a new client. This captures parameters
// that are sent at the start of a gRIBI session that
type Opt interface {
	isClientOpt()
}

// New creates a new gRIBI client with the specified set of options. The options
// provided control parameters that live for the lifetime of the client, such as those
// that are within the session parameters. A new client, or error, is returned.
func New(opts ...Opt) (*Client, error) {
	c := &Client{
		shut: atomic.NewBool(false),
	}

	s, err := handleParams(opts...)
	if err != nil {
		return nil, fmt.Errorf("cannot create client, error with parameters, %v", err)
	}
	c.state = s

	c.qs = &clientQs{
		sendq: []*spb.ModifyRequest{},
		pendq: &pendingQueue{
			Ops: map[uint64]*PendingOp{},
		},

		// modifyCh is unbuffered so that where needed, writes can be blocking.
		modifyCh: make(chan *spb.ModifyRequest),
		resultq:  []*OpResult{},

		sending: atomic.NewBool(false),
	}

	return c, nil
}

// handleParams takes the set of gRIBI client options that are provided and uses them
// to populate the session parameters that they are translated into. It returns a
// populate SessionParameters protobuf along with any errors when parsing the supplied
// set of options.
func handleParams(opts ...Opt) (*clientState, error) {
	if len(opts) == 0 {
		return &clientState{}, nil
	}
	s := &clientState{
		SessParams: &spb.SessionParameters{},
	}
	for _, o := range opts {
		switch v := o.(type) {
		case *allPrimaryClients:
			if s.ElectionID != nil {
				return nil, fmt.Errorf("cannot specify both ALL_PRIMARY and SINGLE_PRIMARY redundancy modes")
			}
			s.SessParams.Redundancy = spb.SessionParameters_ALL_PRIMARY
		case *electedPrimaryClient:
			s.SessParams.Redundancy = spb.SessionParameters_SINGLE_PRIMARY
			s.ElectionID = v.electionID
		case *persistEntries:
			s.SessParams.Persistence = spb.SessionParameters_PRESERVE
		case *fibACK:
			s.SessParams.AckType = spb.SessionParameters_RIB_AND_FIB_ACK
		}
	}
	return s, nil
}

// DialOpt specifies options that can be used when dialing the gRIBI server
// specified by the client.
type DialOpt interface {
	isDialOpt()
}

// Dial dials the server specified in the addr string, using the specified
// set of dial options.
func (c *Client) Dial(ctx context.Context, addr string, opts ...DialOpt) error {
	// TODO(robjs): translate any options within the dial options here, we may
	// want to consider just accepting some gRPC dialoptions directly.

	dialOpts := []grpc.DialOption{grpc.WithBlock()}

	tlsc := credentials.NewTLS(&tls.Config{
		InsecureSkipVerify: true,
	})
	dialOpts = append(dialOpts, grpc.WithTransportCredentials(tlsc))

	conn, err := grpc.DialContext(ctx, addr, dialOpts...)
	if err != nil {
		return fmt.Errorf("cannot dial remote system, %v", err)
	}
	c.conn = conn
	c.c = spb.NewGRIBIClient(conn)
	return nil
}

// UseStub instructs the client to use the gRPC stub implementing the
// GRIBIClient service.
func (c *Client) UseStub(stub spb.GRIBIClient) error {
	if c.c != nil {
		return errors.New("client already has a stub")
	}
	c.c = stub
	return nil
}

// Close disconnects the underlying gRPC connection to the gRIBI server.
func (c *Client) Close() error {
	if c.conn == nil {
		return nil
	}
	return c.conn.Close()
}

// AllPrimaryClients is an option that is used when creating a new client that
// specifies that this client will be part of a group of clients that are all
// considered primary sources of routing information.
//
// In this mode of operation, the server is expected to store all entries that
// are written to it over gRIBI regardless of their source client. If multiple
// clients write the same entry, selection amongst them is done based on the
// lowest client identifier (the remote address when expressed as a 128-bit
// number) as per the explanation in
// https://github.com/openconfig/gribi/blob/master/doc/motivation.md#tying-injected-entries-to-the-liveliness-of-grpc-client
func AllPrimaryClients() *allPrimaryClients {
	return &allPrimaryClients{}
}

type allPrimaryClients struct{}

func (allPrimaryClients) isClientOpt() {}

// ElectedPrimaryClient is an option used when creating a new client that
// specifies that this client will be part of a group of clients elect a
// master amongst them, such that exactly one client is considered the primary
// source of routing information. The server is not expected to know any of
// the details of this election process - but arbitrates based on a supplied
// election ID (expressed as a 128-bit number). The client with the highest
// election ID is considered the primary and hence has active entries within
// the device's RIB.
//
// The initial election ID to be used is stored
func ElectedPrimaryClient(initialID *spb.Uint128) *electedPrimaryClient {
	return &electedPrimaryClient{electionID: initialID}
}

type electedPrimaryClient struct {
	electionID *spb.Uint128
}

func (electedPrimaryClient) isClientOpt() {}

// PersistEntries indicates that the client should request that the server
// persists entries after it has disconnected. By default, a gRIBI server will
// purge all entries when the client disconnects. This persistence mode may
// only be used when the redundancy mode is AllPrimaryClients.
func PersistEntries() *persistEntries {
	return &persistEntries{}
}

type persistEntries struct{}

func (persistEntries) isClientOpt() {}

// FIBACK indicates that the client should request that the server
// sends acknowledgements for gRIBI transactions only after they have been
// programmed into the FIB. By default, a gRIBI server will send an acknowledgement
// when the entry has been installed into the RIB.
func FIBACK() *fibACK {
	return &fibACK{}
}

type fibACK struct{}

func (fibACK) isClientOpt() {}

// Connect establishes a Modify RPC to the client and sends the initial session
// parameters/election ID if required. The Modify RPC is stored within the client
// such that it can be used for subsequent calls - such that Connect must be called
// before subsequent operations that should send to the target.
//
// An error is returned if the Modify RPC cannot be established or there is an error
// response to the initial messages that are sent on the connection.
func (c *Client) Connect(ctx context.Context) error {

	stream, err := c.c.Modify(ctx)
	if err != nil {
		return fmt.Errorf("cannot open Modify RPC, %v", err)
	}

	// TODO(robjs): if we made these functions not niladic, and
	// supplied to the client, then we could allow the user to
	// overload functions that read and write - and hence do
	// lower-layer operations to the gRIBI server directly.
	// Modify this code to do this (make these just be default
	// handler functions, they could still be inline).

	// respHandler takes a received modify response and error, and returns
	// a bool indicating that the loop within which it is called should
	// exit.
	respHandler := func(in *spb.ModifyResponse, err error) bool {
		log.V(2).Infof("received message on Modify stream: %s", in)
		c.awaiting.RLock()
		defer c.awaiting.RUnlock()
		if err == io.EOF {
			// reading is done, so write should shut down too.
			c.shut.Store(true)
			return true
		}
		if err != nil {
			log.Errorf("got error receiving message, %v", err)
			c.addReadErr(err)
			return true
		}
		if err := c.handleModifyResponse(in); err != nil {
			log.Errorf("got error processing message received from server, %v", err)
			c.addReadErr(err)
			return true
		}

		return false
	}

	go func() {
		for {
			if c.shut.Load() {
				log.V(2).Infof("shutting down recv goroutine")
				return
			}
			if done := respHandler(stream.Recv()); done {
				return
			}
		}
	}()

	// reqHandler handles an input modify request and returns a bool when
	// the loop within which it is called should exit.
	reqHandler := func(m *spb.ModifyRequest) bool {
		c.awaiting.RLock()
		defer c.awaiting.RUnlock()
		if err := stream.Send(m); err != nil {
			log.Errorf("got error sending message, %v", err)
			c.addSendErr(err)
			return true
		}
		log.V(2).Infof("sent Modify message %s", m)
		return false
	}

	go func() {
		for {
			if c.shut.Load() {
				log.V(2).Infof("shutting down send goroutine")
				return
			}

			// read from the channel
			if done := reqHandler(<-c.qs.modifyCh); done {
				return
			}
		}
	}()

	return nil
}

// clientQs defines the set of queues that are used for the Modify RPC.
type clientQs struct {
	// sendMu protects the send queue.
	sendMu sync.RWMutex
	// sendq contains any ModifyRequest messages that are queued to be
	// sent to the target. The send queue is emptied after the client is
	// instructed to start sending messages.
	sendq []*spb.ModifyRequest

	// pendMu protects the pending queue.
	pendMu sync.RWMutex
	// pendq stores the pending transactions to the target. Once a message
	// is taken from the sendq, and sent over the Modify stream, an entry
	// in the pendq is created for each AFTOperation within the ModifyRequest.
	// The key for the pendq is the ID of the operation to speed up lookups.
	// The value stored in the pendq is a bool - such that the library discards
	// the contents of a Modify request after it was sent.
	//
	// TODO(robjs): currently, the implementation we have here just handles the
	// positive case that we get an acknowledged transaction - consider whether
	// we want the ability to have the client handle timeouts and inject these
	// as failed per the controller implementation.
	pendq *pendingQueue

	// modifyCh is the channel that is used to write to the goroutine that is
	// the sole source of writes onto the modify stream.
	modifyCh chan *spb.ModifyRequest

	// resultMu protects the results queue.
	resultMu sync.RWMutex
	// resultq stores the responses that are received from the target. When a
	// ModifyResponse is received from the target, the entry is removed from the
	// pendq (based on the ID) for any included AFTResult, and the result
	// is written to the result queue.
	resultq []*OpResult

	// sending indicates whether the client will empty the sendq. By default,
	// messages are queued into the sendq and not sent to the target.
	sending *atomic.Bool
}

// pendingQueue provides a queue type that determines the set of pending
// operations for the client. Since pending operations are added and removed
// based on receiving a ModifyRequest or ModifyResponse in the client, there is
// no case in which we need to individually access these elements, so they are
// to be protected by a single mutex.
type pendingQueue struct {
	// ops is the set of AFT operations that are pending in the client.
	Ops map[uint64]*PendingOp
	// Election is the pending election that has been sent to the client, there can
	// only be one pending update - since each election replaces the previous one. A
	// single response is expected to clear all the election updates that have been sent
	// to the server.
	Election *ElectionReqDetails

	// SessionParams indicates that there is a pending SessionParameters
	// request sent to the server. There can only be one such request since
	// we only send the request at the start of the connection, and MUST NOT
	// send it again.
	SessionParams *SessionParamReqDetails
}

// ElectionReqDetails stores the details of an individual election update that was sent
// to the server.
type ElectionReqDetails struct {
	// Timestamp is the time at which the update was sent, specified in nanoseconds
	// since the epoch.
	Timestamp int64
	// ID is the election ID that was sent to the server. This can be used to determine
	// whether the response shows that this client actually became the master.
	ID *spb.Uint128
}

// isPendingRequest implements the PendingRequest interface for ElectionReqDetails.
func (*ElectionReqDetails) isPendingRequest() {}

// SessionParamReqDetails stores the details of an individual session parameters update
// that was sent to the server.
type SessionParamReqDetails struct {
	// Timestamp is the time at which the update was sent, specified in nanoseconds
	// since the epoch.
	Timestamp int64
	// Outgoing is the parameters that were sent to the server.
	Outgoing *spb.SessionParameters
}

// isPendingRequest implements the PendingRequest interface for SessionParamReqDetails.
func (*SessionParamReqDetails) isPendingRequest() {}

// Len returns the length of the pending queue.
func (p *pendingQueue) Len() int {
	if p == nil {
		return 0
	}
	var i int
	if p.SessionParams != nil {
		i++
	}
	if p.Election != nil {
		i++
	}

	return i + len(p.Ops)
}

// PendingRequest is an interface implemented by all types that can be reported back
// to callers describing a pending request in the client.
type PendingRequest interface {
	isPendingRequest()
}

// PendingOp stores details pertaining to a pending request in the client.
type PendingOp struct {
	// Timestamp is the timestamp that the operation was queued at.
	Timestamp int64
	// Op is the operation that the pending request pertains to.
	Op *spb.AFTOperation
}

// isPendingRequest implements the PendingRequest interface for the PendingOp type.
func (*PendingOp) isPendingRequest() {}

// OpResult stores details pertaining to a result that was received from
// the server.
type OpResult struct {
	// Timestamp is the timestamp that the result was received.
	Timestamp int64
	// Latency is the latency of the request from the server. This is calculated
	// based on the time that the request was sent to the client (became pending)
	// and the time that the response was received from the server. It is expressed
	// in nanoseconds.
	Latency int64

	// CurrentServerElectionID indicates that the message that was received from the server
	// was an ModifyResponse sent in response to an updated election ID, its value is the
	// current master election ID (maximum election ID seen from any client) reported from
	// the server.
	CurrentServerElectionID *spb.Uint128

	// SessionParameters contains the parameters that were received from the server in
	// response to the parameters sent to the server.
	SessionParameters *spb.SessionParametersResult

	// OperationID indicates that the message that was received from the server was a
	// ModifyResponse sent in response to an AFTOperation, its value is the ID of the
	// operation to which it corresponds.
	OperationID uint64

	// ClientError describes an error that is internal to the client.
	ClientError string

	// ProgrammingResult stores the result of an AFT operation on the server.
	ProgrammingResult spb.AFTResult_Status

	// Details stores detailed information about the operation over the ID
	// and the result.
	Details *OpDetailsResults
}

// String returns a string for an OpResult for debugging purposes.
func (o *OpResult) String() string {
	buf := &bytes.Buffer{}
	buf.WriteString("<")
	buf.WriteString(fmt.Sprintf("%d (%d nsec):", o.Timestamp, o.Latency))

	if v := o.CurrentServerElectionID; v != nil {
		e := uint128.New(v.Low, v.High)
		buf.WriteString(fmt.Sprintf(" ElectionID: %s", e))
	}

	if v := o.OperationID; v != 0 {
<<<<<<< HEAD
		var key string
		switch {
		case o.Details.NextHopIndex != 0:
			key = fmt.Sprintf("NextHop %d", o.Details.NextHopIndex)
		case o.Details.NextHopGroupID != 0:
			key = fmt.Sprintf("NextHopGroup %d", o.Details.NextHopGroupID)
		case o.Details.IPv4Prefix != "":
			key = o.Details.IPv4Prefix
		default:
			key = "unknown"
		}

		buf.WriteString(fmt.Sprintf(" AFTOperation { ID: %d, Type: %s, Key: %s, Status: %s }", v, o.Details.Type, key, o.ProgrammingResult))
=======
		buf.WriteString(fmt.Sprintf(" AFTOperation { ID: %d, Details: %s, Status: %s }", v, o.Details, o.ProgrammingResult))
	} else if v := o.ProgrammingResult; v != spb.AFTResult_UNSET {
		// Special case for input messages that are just matching on status.
		buf.WriteString(fmt.Sprintf(" AFTOperation { Status: %s }", v))
>>>>>>> 3c6781e9
	}

	if v := o.SessionParameters; v != nil {
		buf.WriteString(fmt.Sprintf(" SessionParameterResult: OK (%s)", v.String()))
	}

	if v := o.ClientError; v != "" {
		buf.WriteString(fmt.Sprintf(" With Error: %s", v))
	}
	buf.WriteString(">")

	return buf.String()
}

// OpDetailsResults provides details of an operation for use in the results.
type OpDetailsResults struct {
	// Type is the type of the operation (i.e., ADD, MODIFY, DELETE)
	Type constants.OpType

	// NextHopIndex is the identifier for a next-hop modified by the operation.
	NextHopIndex uint64
	// NextHopGroupID is the identifier for a next-hop-group modified by the
	// operation.
	NextHopGroupID uint64
	// IPv4Prefix is the IPv4 prefix modified by the operation.
	IPv4Prefix string
}

func (o *OpDetailsResults) String() string {
	if o == nil {
		return "<nil>"
	}
	buf := &bytes.Buffer{}
	buf.WriteString(fmt.Sprintf("<Type: %s ", o.Type))
	switch {
	case o.NextHopIndex != 0:
		buf.WriteString(fmt.Sprintf("NH Index: %d", o.NextHopIndex))
	case o.NextHopGroupID != 0:
		buf.WriteString(fmt.Sprintf("NHG ID: %d", o.NextHopGroupID))
	case o.IPv4Prefix != "":
		buf.WriteString(fmt.Sprintf("IPv4: %s", o.IPv4Prefix))
	}
	buf.WriteString(">")

	return buf.String()
}

// Q enqueues a ModifyRequest to be sent to the target.
func (c *Client) Q(m *spb.ModifyRequest) {
	if err := c.handleModifyRequest(m); err != nil {
		log.Errorf("got error processing message that was to be sent, %v", err)
		c.addSendErr(err)
	}

	if !c.qs.sending.Load() {
		c.qs.sendMu.Lock()
		defer c.qs.sendMu.Unlock()
		log.V(2).Infof("appended %s to sending queue", m)
		c.qs.sendq = append(c.qs.sendq, m)
		return
	}
	log.V(2).Infof("sending %s directly to queue", m)

	c.q(m)
}

// q is the internal implementation of queue that writes the ModifyRequest to
// the channel to be sent.
func (c *Client) q(m *spb.ModifyRequest) {
	c.awaiting.RLock()
	defer c.awaiting.RUnlock()
	c.qs.modifyCh <- m
}

// StartSending toggles the client to begin sending messages that are in the send
// queue (enqued by Q) to the connection established by Connect.
func (c *Client) StartSending() {
	c.qs.sending.Store(true)

	if c.state.SessParams != nil {
		c.Q(&spb.ModifyRequest{
			Params: c.state.SessParams,
		})
	}

	if c.state.ElectionID != nil {
		c.Q(&spb.ModifyRequest{
			ElectionId: c.state.ElectionID,
		})
	}

	// take the initial set of messages that were enqueued and queue them.
	c.qs.sendMu.Lock()
	defer c.qs.sendMu.Unlock()
	for _, m := range c.qs.sendq {
		log.V(2).Infof("sending %s to modify channel", m)
		c.q(m)
	}
	c.qs.sendq = []*spb.ModifyRequest{}
}

// StopSending toggles the client to stop sending messages to the server, meaning
// that entries that are enqueued will be stored until StartSending is called.
func (c *Client) StopSending() {
	c.qs.sending.Store(false)
}

// handleModifyRequest performs any required post-processing after having sent a
// ModifyRequest onto the gRPC channel to the server. Particularly, this ensures
// that pending transactions are enqueued into the pending queue where they have
// a specified ID.
func (c *Client) handleModifyRequest(m *spb.ModifyRequest) error {
	// Add any pending operations to the pending queue.
	for _, o := range m.Operation {
		if err := c.addPendingOp(o); err != nil {
			return err
		}
	}

	if m.ElectionId != nil {
		c.updatePendingElection(m.ElectionId)
	}

	if m.Params != nil {
		c.pendingSessionParams(m.Params)
	}

	return nil
}

// handleModifyResponse performs any required post-processing after having received
// a ModifyResponse from the gRPC channel from the server. Particularly, this
// ensures that pending transactions are dequeued into the results queue. An error
// is returned if the post processing is not possible.
func (c *Client) handleModifyResponse(m *spb.ModifyResponse) error {
	if m == nil {
		return errors.New("invalid nil modify response returned")
	}

	resPop := m.Result != nil
	elecPop := m.ElectionId != nil
	sessPop := m.SessionParamsResult != nil
	pop := 0
	for _, v := range []bool{resPop, elecPop, sessPop} {
		if v {
			pop++
		}
	}
	if pop > 1 {
		return fmt.Errorf("invalid returned message, ElectionID, Result, and SessionParametersResult are mutually exclusive, got: %s", m)
	}

	// At this point we know we will have something to add to the results, so ensure that we
	// hold the results lock. This also stops the client from converging.
	c.qs.resultMu.Lock()
	defer c.qs.resultMu.Unlock()

	if m.ElectionId != nil {
		er := c.clearPendingElection()
		er.CurrentServerElectionID = m.ElectionId
		// This is an update from the server in response to an updated master election ID.
		c.qs.resultq = append(c.qs.resultq, er)
	}

	if m.SessionParamsResult != nil {
		sr := c.clearPendingSessionParams()
		sr.SessionParameters = m.SessionParamsResult
		c.qs.resultq = append(c.qs.resultq, sr)
	}

	for _, r := range m.Result {
		res, err := c.clearPendingOp(r)
		c.qs.resultq = append(c.qs.resultq, res)
		if err != nil {
			return fmt.Errorf("cannot remove pending operation %d, %v", r.Id, err)
		}
	}

	return nil
}

// isConverged indicates whether the client is converged.
func (c *Client) isConverged() bool {
	c.qs.sendMu.RLock()
	defer c.qs.sendMu.RUnlock()
	c.qs.pendMu.RLock()
	defer c.qs.pendMu.RUnlock()

	return len(c.qs.sendq) == 0 && c.qs.pendq.Len() == 0
}

// addPendingOp adds the operation specified by op to the pending transaction queue
// on the client. This queue stores the operations that have been sent to the server
// but have not yet been reported on. It returns an error if the pending transaction
// cannot be added.
//
// TODO(robjs): if there is a pending operation for the same key (IPv4 prefix, NHG, NH)
// then we need to ensure that we correctly coalesce these values. This means that we need
// to keep some map of all the requests that corresponded to the same key.
func (c *Client) addPendingOp(op *spb.AFTOperation) error {
	c.qs.pendMu.Lock()
	defer c.qs.pendMu.Unlock()
	if v := c.qs.pendq.Ops[op.Id]; v != nil {
		return fmt.Errorf("could not enqueue operation %d, duplicate pending ID (pending: %v)", op.Id, v)
	}
	c.qs.pendq.Ops[op.Id] = &PendingOp{
		Timestamp: unixTS(),
		Op:        op,
	}
	return nil
}

// clearPendingOp removes the operation with the ID in the specified result from the
// pending queue and returns the result.
func (c *Client) clearPendingOp(op *spb.AFTResult) (*OpResult, error) {
	c.qs.pendMu.Lock()
	defer c.qs.pendMu.Unlock()
	v := c.qs.pendq.Ops[op.Id]
	if v == nil {
		return nil, fmt.Errorf("could not dequeue operation %d, unknown operation", op.Id)
	}
	delete(c.qs.pendq.Ops, op.Id)

	det := &OpDetailsResults{
		Type: constants.OpFromAFTOp(v.Op.Op),
	}
	switch opEntry := v.Op.Entry.(type) {
	case *spb.AFTOperation_Ipv4:
		det.IPv4Prefix = opEntry.Ipv4.GetPrefix()
	case *spb.AFTOperation_NextHopGroup:
		det.NextHopGroupID = opEntry.NextHopGroup.GetId()
	case *spb.AFTOperation_NextHop:
		det.NextHopIndex = opEntry.NextHop.GetIndex()
	}

	n := unixTS()
	return &OpResult{
		Timestamp:         n,
		Latency:           n - v.Timestamp,
		OperationID:       op.GetId(),
		ProgrammingResult: op.GetStatus(),
		Details:           det,
	}, nil
}

// updatePendingElection adds the election ID specified by id to the pending transaction
// queue on the client. There can only be a single pending election, and hence the
// election ID is updated in place.
func (c *Client) updatePendingElection(id *spb.Uint128) {
	c.qs.pendMu.Lock()
	defer c.qs.pendMu.Unlock()
	c.qs.pendq.Election = &ElectionReqDetails{
		Timestamp: unixTS(),
		ID:        id,
	}
}

// clearPendingElection clears the pending election ID and returns a result determining
// the latency and timestamp. If there is no pending election, a result describing an error
// is returned.
func (c *Client) clearPendingElection() *OpResult {
	c.qs.pendMu.Lock()
	defer c.qs.pendMu.Unlock()
	e := c.qs.pendq.Election
	if e == nil {
		return &OpResult{
			Timestamp:   unixTS(),
			ClientError: "received a election update when there was none pending",
		}
	}

	n := unixTS()
	c.qs.pendq.Election = nil
	return &OpResult{
		Timestamp: n,
		Latency:   n - e.Timestamp,
	}
}

// pendingSessionParams updates the client's outgoing queue to indicate that there
// is a pending session parameters request.
func (c *Client) pendingSessionParams(out *spb.SessionParameters) {
	c.qs.pendMu.Lock()
	defer c.qs.pendMu.Unlock()
	c.qs.pendq.SessionParams = &SessionParamReqDetails{
		Timestamp: unixTS(),
		Outgoing:  out,
	}
}

// clearPendingSessionParams clears the pending session parameters request in the client
// and returns an OpResult describing the timing of the response.
func (c *Client) clearPendingSessionParams() *OpResult {
	c.qs.pendMu.Lock()
	defer c.qs.pendMu.Unlock()
	e := c.qs.pendq.SessionParams

	if e == nil {
		return &OpResult{
			Timestamp:   unixTS(),
			ClientError: "received a session parameter result when there was none pending",
		}
	}

	c.qs.pendq.SessionParams = nil
	n := unixTS()
	return &OpResult{
		Timestamp: n,
		Latency:   n - e.Timestamp,
	}
}

// addReadErr adds an error experienced when reading from the server to the readErr
// slice on the client.
func (c *Client) addReadErr(err error) {
	c.readErrMu.Lock()
	defer c.readErrMu.Unlock()
	c.readErr = append(c.readErr, err)
}

// addSendErr adds an error experienced when writing to the server to the sendErr
// slice on the client.
func (c *Client) addSendErr(err error) {
	c.sendErrMu.Lock()
	defer c.sendErrMu.Unlock()
	c.sendErr = append(c.sendErr, err)
}

// Pending returns the set of AFTOperations that are pending response from the
// target, it returns a slice of PendingRequest interfaces which describes the contents
// of the pending queues.
func (c *Client) Pending() ([]PendingRequest, error) {
	if c.qs == nil {
		return nil, errors.New("invalid (nil) queues in client")
	}
	c.qs.pendMu.RLock()
	defer c.qs.pendMu.RUnlock()
	ret := []PendingRequest{}

	ids := []uint64{}
	for k, o := range c.qs.pendq.Ops {
		if o == nil || o.Op == nil {
			return nil, errors.New("invalid (nil) operation in pending queue")
		}
		ids = append(ids, k)
	}

	sort.Slice(ids, func(i, j int) bool { return ids[i] < ids[j] })
	for _, v := range ids {
		ret = append(ret, c.qs.pendq.Ops[v])
	}
	if c.qs.pendq.Election != nil {
		ret = append(ret, c.qs.pendq.Election)
	}
	if c.qs.pendq.SessionParams != nil {
		ret = append(ret, c.qs.pendq.SessionParams)
	}
	return ret, nil
}

// Results returns the set of ModifyResponses that have been received from the
// target.
func (c *Client) Results() ([]*OpResult, error) {
	if c.qs == nil {
		return nil, errors.New("invalid (nil) queues in client")
	}
	c.qs.resultMu.RLock()
	defer c.qs.resultMu.RUnlock()
	return append(make([]*OpResult, 0, len(c.qs.resultq)), c.qs.resultq...), nil
}

// ClientStatus is the overview status of the client, timestamped according to the
// time at which the state was retrieved.
type ClientStatus struct {
	// Timestamp expressed in nanoseconds since the epoch that the status was retrieved.
	Timestamp int64
	// PendingTransactions is the slice of pending operations on the client.
	PendingTransactions []PendingRequest
	Results             []*OpResult
	SendErrs            []error
	ReadErrs            []error
}

// Status returns a composite status of the client at the time that the caller specified.
func (c *Client) Status() (*ClientStatus, error) {
	pt, err := c.Pending()
	if err != nil {
		return nil, fmt.Errorf("invalid pending queue, %v", err)
	}
	r, err := c.Results()
	if err != nil {
		return nil, fmt.Errorf("invalid results queue, %v", err)
	}
	cs := &ClientStatus{
		// we allow unixTS to be overloaded to allow us to unit test this function
		// by overloading it.
		Timestamp:           unixTS(),
		PendingTransactions: pt,
		Results:             r,
	}

	c.sendErrMu.RLock()
	defer c.sendErrMu.RUnlock()
	cs.SendErrs = append(make([]error, 0, len(c.sendErr)), c.sendErr...)

	c.readErrMu.RLock()
	defer c.readErrMu.RUnlock()
	cs.ReadErrs = append(make([]error, 0, len(c.readErr)), c.readErr...)

	return cs, nil
}

// hasErrors reports whether there are errors that have been encountered
// in the client. It returns two slices of errors containing the send
// and recv errors
func (c *Client) hasErrors() ([]error, []error) {
	c.readErrMu.RLock()
	defer c.readErrMu.RUnlock()
	c.sendErrMu.RLock()
	defer c.sendErrMu.RUnlock()
	if len(c.readErr) != 0 || len(c.sendErr) != 0 {
		return c.sendErr, c.readErr
	}
	return nil, nil
}

// ClientError encapsulates send and receive errors for the client.
type ClientErr struct {
	Send, Recv []error
}

// Error implements the error interface.
func (c *ClientErr) Error() string { return fmt.Sprintf("errors: send: %v, recv: %v", c.Send, c.Recv) }

// AwaitConverged waits until the client is converged and writes to the supplied
// channel. The function blocks until such time as the client returns or when the
// context is done.
func (c *Client) AwaitConverged(ctx context.Context) error {
	for {
		select {
		case <-ctx.Done():
			return ctx.Err()
		default:
		}

		// we need to check here that no-one is doing an operation that we might care about
		// impacting convergence. this is:
		//  - sending a message
		//	- post-processing a sent message
		//	- reading a message
		//	- post-procesing a read message
		// we do this by holding the awaiting mutex.
		done, err := func() (bool, error) {
			c.awaiting.Lock()
			defer c.awaiting.Unlock()
			if sendE, recvE := c.hasErrors(); len(sendE) != 0 || len(recvE) != 0 {
				return true, &ClientErr{Send: sendE, Recv: recvE}
			}
			if c.isConverged() {
				return true, nil
			}
			return false, nil
		}()
		if err != nil {
			return err
		}
		if done {
			return nil
		}
		time.Sleep(100 * time.Millisecond) // avoid busy looping.
	}
}

// Get implements the Get RPC to the gRIBI server. It takes an input context and a
// GetRequest and returns a single GetResponse with all contained results within
// it.
func (c *Client) Get(ctx context.Context, sreq *spb.GetRequest) (*spb.GetResponse, error) {
	if sreq == nil {
		return nil, errors.New("get request cannot be nil")
	}

	ni := sreq.GetNetworkInstance()
	if ni == nil {
		return nil, errors.New("network instance cannot be nil")
	}

	switch ni.(type) {
	case *spb.GetRequest_All:
		if sreq.GetAll() == nil {
			return nil, errors.New("network instance All cannot be nil")
		}
	case *spb.GetRequest_Name:
		if sreq.GetName() == "" {
			return nil, errors.New("network instance name is required")
		}
	}

	if sreq.GetAft() == spb.AFTType_INVALID {
		return nil, errors.New("AFT is required")
	}

	result := &spb.GetResponse{}

	stream, err := c.c.Get(ctx, sreq)
	if err != nil {
		return nil, fmt.Errorf("cannot send Get RPC, %v", err)
	}

	for {
		getres, err := stream.Recv()
		if err == io.EOF {
			break
		}
		if err != nil {
			return nil, fmt.Errorf("error in Get RPC, %v", err)
		}
		result.Entry = append(result.Entry, getres.Entry...)

	}
	return result, nil
}<|MERGE_RESOLUTION|>--- conflicted
+++ resolved
@@ -530,26 +530,10 @@
 	}
 
 	if v := o.OperationID; v != 0 {
-<<<<<<< HEAD
-		var key string
-		switch {
-		case o.Details.NextHopIndex != 0:
-			key = fmt.Sprintf("NextHop %d", o.Details.NextHopIndex)
-		case o.Details.NextHopGroupID != 0:
-			key = fmt.Sprintf("NextHopGroup %d", o.Details.NextHopGroupID)
-		case o.Details.IPv4Prefix != "":
-			key = o.Details.IPv4Prefix
-		default:
-			key = "unknown"
-		}
-
-		buf.WriteString(fmt.Sprintf(" AFTOperation { ID: %d, Type: %s, Key: %s, Status: %s }", v, o.Details.Type, key, o.ProgrammingResult))
-=======
 		buf.WriteString(fmt.Sprintf(" AFTOperation { ID: %d, Details: %s, Status: %s }", v, o.Details, o.ProgrammingResult))
 	} else if v := o.ProgrammingResult; v != spb.AFTResult_UNSET {
 		// Special case for input messages that are just matching on status.
 		buf.WriteString(fmt.Sprintf(" AFTOperation { Status: %s }", v))
->>>>>>> 3c6781e9
 	}
 
 	if v := o.SessionParameters; v != nil {
@@ -578,6 +562,7 @@
 	IPv4Prefix string
 }
 
+// String returns a human-readable form of the OpDetailsResults
 func (o *OpDetailsResults) String() string {
 	if o == nil {
 		return "<nil>"
