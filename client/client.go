--- conflicted
+++ resolved
@@ -544,23 +544,19 @@
 	}
 
 	if v := o.OperationID; v != 0 {
-<<<<<<< HEAD
-    var key string
-    switch {
-    case o.Details.NextHopIndex != 0:
-      key = fmt.Sprintf("NH %d", o.Details.NextHopIndex)
-    case o.Details.NextHopGroupID != 0:
-      key = fmt.Sprintf("NHG %d", o.Details.NextHopGroupID)
-    case o.Details.IPv4Prefix != "":
-      key = o.Details.IPv4Prefix
-    default:
-      key = "unknown"
-    }
+		var key string
+		switch {
+		case o.Details.NextHopIndex != 0:
+			key = fmt.Sprintf("NextHop %d", o.Details.NextHopIndex)
+		case o.Details.NextHopGroupID != 0:
+			key = fmt.Sprintf("NextHopGroup %d", o.Details.NextHopGroupID)
+		case o.Details.IPv4Prefix != "":
+			key = o.Details.IPv4Prefix
+		default:
+			key = "unknown"
+		}
 
 		buf.WriteString(fmt.Sprintf(" AFTOperation { ID: %d, Type: %s, Key: %s, Status: %s }", v, o.Details.Type, key, o.ProgrammingResult))
-=======
-		buf.WriteString(fmt.Sprintf(" AFTOperation { ID: %d, Type: %s, Status: %s }", v, o.Details.Type, o.ProgrammingResult))
->>>>>>> 63aae1a6
 	}
 
 	if v := o.SessionParameters; v != nil {
