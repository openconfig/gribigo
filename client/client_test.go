// Copyright 2021 Google LLC
//
// Licensed under the Apache License, Version 2.0 (the "License");
// you may not use this file except in compliance with the License.
// You may obtain a copy of the License at
//
//      http://www.apache.org/licenses/LICENSE-2.0
//
// Unless required by applicable law or agreed to in writing, software
// distributed under the License is distributed on an "AS IS" BASIS,
// WITHOUT WARRANTIES OR CONDITIONS OF ANY KIND, either express or implied.
// See the License for the specific language governing permissions and
// limitations under the License.

package client

import (
	"context"
	"errors"
	"net"
	"testing"
	"time"

	"github.com/google/go-cmp/cmp"
	"github.com/google/go-cmp/cmp/cmpopts"
<<<<<<< HEAD
	"github.com/openconfig/gribigo/constants"
=======
>>>>>>> 9c039955
	"github.com/openconfig/gribigo/rib"
	"github.com/openconfig/gribigo/server"
	"github.com/openconfig/gribigo/testcommon"
	"go.uber.org/atomic"
	"google.golang.org/grpc"
	"google.golang.org/grpc/credentials"
	"google.golang.org/protobuf/encoding/prototext"
	"google.golang.org/protobuf/testing/protocmp"

	aftpb "github.com/openconfig/gribi/v1/proto/gribi_aft"
	spb "github.com/openconfig/gribi/v1/proto/service"
)

func TestHandleParams(t *testing.T) {
	tests := []struct {
		desc      string
		inOpts    []Opt
		wantState *clientState
		wantErr   bool
	}{{
		desc:      "client with default parameters",
		inOpts:    nil,
		wantState: &clientState{},
	}, {
		desc: "ALL_PRIMARY client",
		inOpts: []Opt{
			AllPrimaryClients(),
		},
		wantState: &clientState{
			SessParams: &spb.SessionParameters{
				Redundancy: spb.SessionParameters_ALL_PRIMARY,
			},
		},
	}, {
		desc: "SINGLE_PRIMARY client",
		inOpts: []Opt{
			ElectedPrimaryClient(&spb.Uint128{High: 0, Low: 1}),
		},
		wantState: &clientState{
			SessParams: &spb.SessionParameters{
				Redundancy: spb.SessionParameters_SINGLE_PRIMARY,
			},
			ElectionID: &spb.Uint128{High: 0, Low: 1},
		},
	}, {
		desc: "SINGLE_PRIMARY and ALL_PRIMARY both included",
		inOpts: []Opt{
			ElectedPrimaryClient(&spb.Uint128{High: 0, Low: 1}),
			AllPrimaryClients(),
		},
		wantErr: true,
	}, {
		desc: "Persistence requested",
		inOpts: []Opt{
			PersistEntries(),
		},
		wantState: &clientState{
			SessParams: &spb.SessionParameters{
				Persistence: spb.SessionParameters_PRESERVE,
			},
		},
	}}

	for _, tt := range tests {
		t.Run(tt.desc, func(t *testing.T) {
			got, err := handleParams(tt.inOpts...)
			if (err != nil) != tt.wantErr {
				t.Fatalf("did not get expected error, wanted error? %v got error: %v", tt.wantErr, err)
			}
			if diff := cmp.Diff(tt.wantState, got, protocmp.Transform()); diff != "" {
				t.Fatalf("did not get expected state, diff(-want,+got):\n%s", diff)
			}
		})
	}
}

func TestQ(t *testing.T) {
	tests := []struct {
		desc      string
		inReqs    []*spb.ModifyRequest
		inSending bool
		wantQ     []*spb.ModifyRequest
	}{{
		desc: "single enqueued input",
		inReqs: []*spb.ModifyRequest{{
			ElectionId: &spb.Uint128{
				Low:  1,
				High: 1,
			},
		}},
		wantQ: []*spb.ModifyRequest{{
			ElectionId: &spb.Uint128{
				Low:  1,
				High: 1,
			},
		}},
	}, {
		desc: "multiple enqueued input",
		inReqs: []*spb.ModifyRequest{{
			ElectionId: &spb.Uint128{
				Low:  1,
				High: 1,
			},
		}, {
			ElectionId: &spb.Uint128{
				Low:  2,
				High: 2,
			},
		}},
		wantQ: []*spb.ModifyRequest{{
			ElectionId: &spb.Uint128{
				Low:  1,
				High: 1,
			},
		}, {
			ElectionId: &spb.Uint128{
				Low:  2,
				High: 2,
			},
		}},
	}, {
		desc: "enqueue whilst sending",
		inReqs: []*spb.ModifyRequest{{
			ElectionId: &spb.Uint128{
				Low:  1,
				High: 1,
			},
		}},
		inSending: true,
		wantQ:     []*spb.ModifyRequest{},
	}}

	for _, tt := range tests {
		t.Run(tt.desc, func(t *testing.T) {
			c, err := New()
			if err != nil {
				t.Fatalf("cannot create client, %v", err)
			}
			if tt.inSending {
				c.qs.sending = atomic.NewBool(tt.inSending)
				// avoid test deadlock by emptying the queue if we're sending.
				go func() {
					for {
						<-c.qs.modifyCh
					}
				}()
			}

			for _, r := range tt.inReqs {
				c.Q(r)
			}
			if diff := cmp.Diff(c.qs.sendq, tt.wantQ, protocmp.Transform()); diff != "" {
				t.Fatalf("did not get expected send queue, %s", diff)
			}
		})
	}
}

func TestPending(t *testing.T) {
	tests := []struct {
		desc     string
		inClient *Client
		want     []PendingRequest
		wantErr  bool
	}{{
		desc: "empty queue",
		inClient: &Client{
			qs: &clientQs{
				pendq: &pendingQueue{},
			},
		},
		want: []PendingRequest{},
	}, {
		desc: "populated operations queue",
		inClient: &Client{
			qs: &clientQs{
				pendq: &pendingQueue{
					Ops: map[uint64]*PendingOp{
						1:  {Timestamp: 1, Op: &spb.AFTOperation{Id: 1}},
						42: {Timestamp: 42, Op: &spb.AFTOperation{Id: 42}},
						84: {Timestamp: 84, Op: &spb.AFTOperation{Id: 84}},
					},
				},
			},
		},
		want: []PendingRequest{
			&PendingOp{Timestamp: 1, Op: &spb.AFTOperation{Id: 1}},
			&PendingOp{Timestamp: 42, Op: &spb.AFTOperation{Id: 42}},
			&PendingOp{Timestamp: 84, Op: &spb.AFTOperation{Id: 84}},
		},
	}, {
		desc: "populated election ID",
		inClient: &Client{
			qs: &clientQs{
				pendq: &pendingQueue{
					Election: &ElectionReqDetails{
						Timestamp: 21,
						ID:        &spb.Uint128{High: 1, Low: 1},
					},
				},
			},
		},
		want: []PendingRequest{
			&ElectionReqDetails{
				Timestamp: 21,
				ID:        &spb.Uint128{High: 1, Low: 1},
			},
		},
	}, {
		desc: "populated session parameters",
		inClient: &Client{
			qs: &clientQs{
				pendq: &pendingQueue{
					SessionParams: &SessionParamReqDetails{
						Timestamp: 42,
						Outgoing: &spb.SessionParameters{
							AckType: spb.SessionParameters_RIB_AND_FIB_ACK,
						},
					},
				},
			},
		},
		want: []PendingRequest{
			&SessionParamReqDetails{
				Timestamp: 42,
				Outgoing: &spb.SessionParameters{
					AckType: spb.SessionParameters_RIB_AND_FIB_ACK,
				},
			},
		},
	}, {
		desc: "invalid operation in Ops queue",
		inClient: &Client{
			qs: &clientQs{
				pendq: &pendingQueue{
					Ops: map[uint64]*PendingOp{
						0: {Timestamp: 42},
					},
				},
			},
		},
		wantErr: true,
	}, {
		desc: "all queues populated",
		inClient: &Client{
			qs: &clientQs{
				pendq: &pendingQueue{
					Election:      &ElectionReqDetails{Timestamp: 0},
					SessionParams: &SessionParamReqDetails{Timestamp: 1},
					Ops: map[uint64]*PendingOp{
						0: {Timestamp: 3, Op: &spb.AFTOperation{Id: 42}},
					},
				},
			},
		},
		want: []PendingRequest{
			&PendingOp{Timestamp: 3, Op: &spb.AFTOperation{Id: 42}},
			&ElectionReqDetails{Timestamp: 0},
			&SessionParamReqDetails{Timestamp: 1},
		},
	}, {
		desc:     "nil queues",
		inClient: &Client{},
		wantErr:  true,
	}}

	for _, tt := range tests {
		t.Run(tt.desc, func(t *testing.T) {
			got, err := tt.inClient.Pending()
			if (err != nil) != tt.wantErr {
				t.Fatalf("did not get expected error, got: %v, wantErr? %v", err, tt.wantErr)
			}
			if diff := cmp.Diff(got, tt.want, protocmp.Transform()); diff != "" {
				t.Fatalf("did not get expected queue, diff(-got,+want):\n%s", diff)
			}
		})
	}
}

func TestResults(t *testing.T) {
	tests := []struct {
		desc     string
		inClient *Client
		want     []*OpResult
		wantErr  bool
	}{{
		desc: "empty queue",
		inClient: &Client{
			qs: &clientQs{
				resultq: []*OpResult{},
			},
		},
		want: []*OpResult{},
	}, {
		desc: "populated queue",
		inClient: &Client{
			qs: &clientQs{
				resultq: []*OpResult{{
					CurrentServerElectionID: &spb.Uint128{
						Low:  0,
						High: 1,
					},
				}},
			},
		},
		want: []*OpResult{{
			CurrentServerElectionID: &spb.Uint128{
				Low:  0,
				High: 1,
			},
		}},
	}, {
		desc:     "nil queues",
		inClient: &Client{},
		wantErr:  true,
	}}

	for _, tt := range tests {
		t.Run(tt.desc, func(t *testing.T) {
			got, err := tt.inClient.Results()
			if (err != nil) != tt.wantErr {
				t.Fatalf("did not get expected error, got: %v, wantErr? %v", err, tt.wantErr)
			}
			if !cmp.Equal(got, tt.want, protocmp.Transform()) {
				t.Fatalf("did not get expected queue, got: %v, want: %v", got, tt.want)
			}
		})
	}
}

func TestStatus(t *testing.T) {
	// overload unixTS so that it always returns 42.
	unixTS = func() int64 { return 42 }

	tests := []struct {
		desc       string
		inClient   *Client
		wantStatus *ClientStatus
		wantErr    bool
	}{{
		desc: "empty queues",
		inClient: &Client{
			qs: &clientQs{
				pendq:   &pendingQueue{},
				resultq: []*OpResult{},
			},
		},
		wantStatus: &ClientStatus{
			Timestamp:           42,
			PendingTransactions: []PendingRequest{},
			Results:             []*OpResult{},
			SendErrs:            []error{},
			ReadErrs:            []error{},
		},
	}, {
		desc: "populated queues",
		inClient: &Client{
			qs: &clientQs{
				pendq: &pendingQueue{
					Ops: map[uint64]*PendingOp{
						0: {Timestamp: 1, Op: &spb.AFTOperation{Id: 0}},
					},
					Election:      &ElectionReqDetails{Timestamp: 2},
					SessionParams: &SessionParamReqDetails{Timestamp: 3},
				},
				resultq: []*OpResult{{
					Timestamp: 50,
				}},
			},
		},
		wantStatus: &ClientStatus{
			Timestamp: 42,
			PendingTransactions: []PendingRequest{
				&PendingOp{Timestamp: 1, Op: &spb.AFTOperation{Id: 0}},
				&ElectionReqDetails{Timestamp: 2},
				&SessionParamReqDetails{Timestamp: 3},
			},
			Results: []*OpResult{{
				Timestamp: 50,
			}},
			SendErrs: []error{},
			ReadErrs: []error{},
		},
	}, {
		desc:     "erroneous queues",
		inClient: &Client{},
		wantErr:  true,
	}}

	for _, tt := range tests {
		t.Run(tt.desc, func(t *testing.T) {
			got, err := tt.inClient.Status()
			if (err != nil) != tt.wantErr {
				t.Fatalf("did not get expected error, got: %v, wantErr? %v", err, tt.wantErr)
			}
			if diff := cmp.Diff(got, tt.wantStatus,
				protocmp.Transform(),
				cmpopts.IgnoreFields(ClientStatus{}, "SendErrs", "ReadErrs"),
				cmpopts.EquateEmpty()); diff != "" {
				t.Fatalf("did not get expected status, diff(-got,+want):\n%s", diff)
			}
		})
	}
}

func TestHandleModifyResponse(t *testing.T) {
	unixTS = func() int64 { return 42 }

	tests := []struct {
		desc        string
		inClient    *Client
		inResponse  *spb.ModifyResponse
		wantResults []*OpResult
		wantErr     bool
	}{{
		desc: "invalid combination of fields populated",
		inClient: &Client{
			qs: &clientQs{
				sending: &atomic.Bool{},
			},
		},
		inResponse: &spb.ModifyResponse{
			Result: []*spb.AFTResult{{
				Id: 42,
			}},
			ElectionId: &spb.Uint128{High: 42, Low: 0},
		},
		wantErr: true,
	}, {
		desc: "election ID populated",
		inClient: &Client{
			qs: &clientQs{
				pendq: &pendingQueue{
					Election: &ElectionReqDetails{
						Timestamp: 2,
					},
				},
				sending: &atomic.Bool{},
			},
		},
		inResponse: &spb.ModifyResponse{
			ElectionId: &spb.Uint128{High: 0, Low: 42},
		},
		wantResults: []*OpResult{{
			Timestamp:               42,
			Latency:                 40,
			CurrentServerElectionID: &spb.Uint128{High: 0, Low: 42},
		}},
	}, {
		desc: "invalid ModifyResponse",
		inClient: &Client{
			qs: &clientQs{
				pendq:   &pendingQueue{},
				sending: &atomic.Bool{},
			},
		},
		wantErr: true,
	}, {
		desc: "no populated election ID",
		inClient: &Client{
			qs: &clientQs{
				pendq:   &pendingQueue{},
				sending: &atomic.Bool{},
			},
		},
		inResponse: &spb.ModifyResponse{
			ElectionId: &spb.Uint128{Low: 1},
		},
		wantResults: []*OpResult{{
			Timestamp:               42,
			CurrentServerElectionID: &spb.Uint128{Low: 1},
			ClientError:             "received a election update when there was none pending",
		}},
	}, {
		desc: "session parameters populated",
		inClient: &Client{
			qs: &clientQs{
				pendq: &pendingQueue{
					SessionParams: &SessionParamReqDetails{
						Timestamp: 20,
					},
				},
				sending: &atomic.Bool{},
			},
		},
		inResponse: &spb.ModifyResponse{
			SessionParamsResult: &spb.SessionParametersResult{
				Status: spb.SessionParametersResult_OK,
			},
		},
		wantResults: []*OpResult{{
			Timestamp: 42,
			Latency:   22,
			SessionParameters: &spb.SessionParametersResult{
				Status: spb.SessionParametersResult_OK,
			},
		}},
	}, {
		desc: "session parameters received but not pending",
		inClient: &Client{
			qs: &clientQs{
				pendq:   &pendingQueue{},
				sending: &atomic.Bool{},
			},
		},
		inResponse: &spb.ModifyResponse{
			SessionParamsResult: &spb.SessionParametersResult{
				Status: spb.SessionParametersResult_OK,
			},
		},
		wantResults: []*OpResult{{
			Timestamp: 42,
			SessionParameters: &spb.SessionParametersResult{
				Status: spb.SessionParametersResult_OK,
			},
			ClientError: "received a session parameter result when there was none pending",
		}},
	}}

	for _, tt := range tests {
		t.Run(tt.desc, func(t *testing.T) {
			c := tt.inClient

			err := c.handleModifyResponse(tt.inResponse)
			if (err != nil) != tt.wantErr {
				t.Fatalf("did not get expected error status, got: %v, wantErr: %v?", err, tt.wantErr)
			}
			if err != nil {
				return
			}

			if diff := cmp.Diff(
				c.qs.resultq, tt.wantResults,
				protocmp.Transform(),
				cmpopts.EquateEmpty(),
				cmpopts.EquateErrors()); diff != "" {
				t.Fatalf("did not get expected result queue, diff(-got,+want):\n%s", diff)
			}
		})
	}
}

func TestHandleModifyRequest(t *testing.T) {
	// overload unix timestamp function to ensure output is deterministic.
	unixTS = func() int64 { return 42 }

	tests := []struct {
		desc        string
		inRequest   *spb.ModifyRequest
		inClient    *Client
		wantPending *pendingQueue
		wantErr     bool
	}{{
		desc: "valid input",
		inRequest: &spb.ModifyRequest{
			Operation: []*spb.AFTOperation{{
				Id: 1,
			}},
		},
		inClient: func() *Client { c, _ := New(); return c }(),
		wantPending: &pendingQueue{
			Ops: map[uint64]*PendingOp{
				1: {
					Timestamp: 42,
					Op:        &spb.AFTOperation{Id: 1},
				},
			},
		},
	}, {
		desc: "clashing transaction IDs",
		inRequest: &spb.ModifyRequest{
			Operation: []*spb.AFTOperation{{
				Id: 128,
			}},
		},
		inClient: &Client{
			qs: &clientQs{
				pendq: &pendingQueue{
					Ops: map[uint64]*PendingOp{
						128: {},
					},
				},
				sending: &atomic.Bool{},
			},
		},
		wantPending: &pendingQueue{
			Ops: map[uint64]*PendingOp{
				128: {},
			},
		},
		wantErr: true,
	}, {
		desc: "election ID update",
		inClient: &Client{
			qs: &clientQs{
				pendq:   &pendingQueue{},
				sending: &atomic.Bool{},
			},
		},
		inRequest: &spb.ModifyRequest{ElectionId: &spb.Uint128{Low: 1}},
		wantPending: &pendingQueue{
			Election: &ElectionReqDetails{
				Timestamp: 42,
				ID:        &spb.Uint128{Low: 1},
			},
		},
	}, {
		desc: "session params update",
		inClient: &Client{
			qs: &clientQs{
				pendq:   &pendingQueue{},
				sending: &atomic.Bool{},
			},
		},
		inRequest: &spb.ModifyRequest{
			Params: &spb.SessionParameters{
				AckType: spb.SessionParameters_RIB_AND_FIB_ACK,
			},
		},
		wantPending: &pendingQueue{
			SessionParams: &SessionParamReqDetails{
				Timestamp: 42,
				Outgoing: &spb.SessionParameters{
					AckType: spb.SessionParameters_RIB_AND_FIB_ACK,
				},
			},
		},
	}}

	for _, tt := range tests {
		t.Run(tt.desc, func(t *testing.T) {
			if err := tt.inClient.handleModifyRequest(tt.inRequest); (err != nil) != tt.wantErr {
				t.Fatalf("did not get expected error, got: %v, wantErr? %v", err, tt.wantErr)
			}

			if diff := cmp.Diff(tt.inClient.qs.pendq, tt.wantPending, protocmp.Transform(), cmpopts.EquateEmpty()); diff != "" {
				t.Fatalf("did not get expected pending queue, diff(-got,+want):\n%s", diff)
			}
		})
	}
}

func TestConverged(t *testing.T) {
	tests := []struct {
		desc     string
		inClient *Client
		want     bool
	}{{
		desc: "converged - uninitialised",
		inClient: &Client{
			qs: &clientQs{},
		},
		want: true,
	}, {
		desc: "converged",
		inClient: &Client{
			qs: &clientQs{
				pendq: &pendingQueue{},
			},
		},
		want: true,
	}, {
		desc: "not converged - send queued",
		inClient: &Client{
			qs: &clientQs{
				sendq: []*spb.ModifyRequest{{}},
			},
		},
	}, {
		desc: "not converged - pending queue, ops",
		inClient: &Client{
			qs: &clientQs{
				pendq: &pendingQueue{
					Ops: map[uint64]*PendingOp{
						0: {},
					},
				},
			},
		},
	}, {
		desc: "not converged - pending queue, election",
		inClient: &Client{
			qs: &clientQs{
				pendq: &pendingQueue{
					Election: &ElectionReqDetails{},
				},
			},
		},
	}, {
		desc: "not converged - pending queue, params",
		inClient: &Client{
			qs: &clientQs{
				pendq: &pendingQueue{
					SessionParams: &SessionParamReqDetails{},
				},
			},
		},
	}, {
		desc: "not converged - running",
		inClient: &Client{
			qs: &clientQs{},
		},
		want: true,
	}}

	for _, tt := range tests {
		t.Run(tt.desc, func(t *testing.T) {
			if got, want := tt.inClient.isConverged(), tt.want; got != want {
				t.Fatalf("did not get expected converged status, got: %v, want: %v", got, want)
			}
		})
	}

}

func TestHasErrors(t *testing.T) {
	e := errors.New("error")
	tests := []struct {
		desc        string
		inClient    *Client
		wantSendErr []error
		wantRecvErr []error
	}{{
		desc:     "no errors",
		inClient: &Client{},
	}, {
		desc: "send error",
		inClient: &Client{
			sendErr: []error{e},
		},
		wantSendErr: []error{e},
	}, {
		desc: "recv error",
		inClient: &Client{
			readErr: []error{e},
		},
		wantRecvErr: []error{e},
	}}

	for _, tt := range tests {
		t.Run(tt.desc, func(t *testing.T) {
			gotSend, gotRecv := tt.inClient.hasErrors()
			if diff := cmp.Diff(gotSend, tt.wantSendErr, cmpopts.EquateErrors()); diff != "" {
				t.Fatalf("did not get expected send errors, diff(-got,+want):\n%s", diff)
			}
			if diff := cmp.Diff(gotRecv, tt.wantRecvErr, cmpopts.EquateErrors()); diff != "" {
				t.Fatalf("did not get expected recv errors, diff(-got,+want):\n%s", diff)
			}
		})
	}
}

func TestGet(t *testing.T) {
	tests := []struct {
		desc string
		// Operations to perform on the server before we make the request.
		inOperations []*spb.AFTOperation
		inGetRequest *GetRequest
		wantResponse *spb.GetResponse
		wantErr      bool
	}{{
		desc: "empty operations",
		inGetRequest: &GetRequest{
			NetworkInstance: server.DefaultNetworkInstanceName,
<<<<<<< HEAD
			AFT:             constants.ALL,
=======
>>>>>>> 9c039955
		},
		wantResponse: &spb.GetResponse{},
	}, {
		desc: "single entry in Server - specific NI",
		inOperations: []*spb.AFTOperation{{
			NetworkInstance: server.DefaultNetworkInstanceName,
			Entry: &spb.AFTOperation_Ipv4{
				Ipv4: &aftpb.Afts_Ipv4EntryKey{
					Prefix:    "1.1.1.1/32",
					Ipv4Entry: &aftpb.Afts_Ipv4Entry{},
				},
			},
		}},
		inGetRequest: &GetRequest{
			NetworkInstance: server.DefaultNetworkInstanceName,
<<<<<<< HEAD
			AFT:             constants.ALL,
=======
>>>>>>> 9c039955
		},
		wantResponse: &spb.GetResponse{
			Entry: []*spb.AFTEntry{{
				NetworkInstance: server.DefaultNetworkInstanceName,
				Entry: &spb.AFTEntry_Ipv4{
					Ipv4: &aftpb.Afts_Ipv4EntryKey{
						Prefix:    "1.1.1.1/32",
						Ipv4Entry: &aftpb.Afts_Ipv4Entry{},
					},
				},
			}},
		},
	}, {
		desc: "multiple entries - single NI",
		inOperations: []*spb.AFTOperation{{
			NetworkInstance: server.DefaultNetworkInstanceName,
			Entry: &spb.AFTOperation_Ipv4{
				Ipv4: &aftpb.Afts_Ipv4EntryKey{
					Prefix:    "1.1.1.1/32",
					Ipv4Entry: &aftpb.Afts_Ipv4Entry{},
				},
			},
		}, {
			NetworkInstance: server.DefaultNetworkInstanceName,
			Entry: &spb.AFTOperation_Ipv4{
				Ipv4: &aftpb.Afts_Ipv4EntryKey{
					Prefix:    "2.2.2.2/32",
					Ipv4Entry: &aftpb.Afts_Ipv4Entry{},
				},
			},
		}},
		inGetRequest: &GetRequest{
			NetworkInstance: server.DefaultNetworkInstanceName,
<<<<<<< HEAD
			AFT:             constants.ALL,
=======
>>>>>>> 9c039955
		},
		wantResponse: &spb.GetResponse{
			Entry: []*spb.AFTEntry{{
				NetworkInstance: server.DefaultNetworkInstanceName,
				Entry: &spb.AFTEntry_Ipv4{
					Ipv4: &aftpb.Afts_Ipv4EntryKey{
						Prefix:    "1.1.1.1/32",
						Ipv4Entry: &aftpb.Afts_Ipv4Entry{},
					},
				},
			}, {
				NetworkInstance: server.DefaultNetworkInstanceName,
				Entry: &spb.AFTEntry_Ipv4{
					Ipv4: &aftpb.Afts_Ipv4EntryKey{
						Prefix:    "2.2.2.2/32",
						Ipv4Entry: &aftpb.Afts_Ipv4Entry{},
					},
				},
			}},
		},
	}, {
		desc: "multiple entries - different NIs, but only one requested",
		inOperations: []*spb.AFTOperation{{
			NetworkInstance: server.DefaultNetworkInstanceName,
			Entry: &spb.AFTOperation_Ipv4{
				Ipv4: &aftpb.Afts_Ipv4EntryKey{
					Prefix:    "1.1.1.1/32",
					Ipv4Entry: &aftpb.Afts_Ipv4Entry{},
				},
			},
		}, {
			// this entry should not be returned.
			NetworkInstance: "VRF-42",
			Entry: &spb.AFTOperation_Ipv4{
				Ipv4: &aftpb.Afts_Ipv4EntryKey{
					Prefix:    "2.2.2.2/32",
					Ipv4Entry: &aftpb.Afts_Ipv4Entry{},
				},
			},
		}},
		inGetRequest: &GetRequest{
			NetworkInstance: server.DefaultNetworkInstanceName,
<<<<<<< HEAD
			AFT:             constants.ALL,
=======
>>>>>>> 9c039955
		},
		wantResponse: &spb.GetResponse{
			Entry: []*spb.AFTEntry{{
				NetworkInstance: server.DefaultNetworkInstanceName,
				Entry: &spb.AFTEntry_Ipv4{
					Ipv4: &aftpb.Afts_Ipv4EntryKey{
						Prefix:    "1.1.1.1/32",
						Ipv4Entry: &aftpb.Afts_Ipv4Entry{},
					},
				},
			}},
		},
	}, {
		desc: "single entry in Server - non-default NI",
		inOperations: []*spb.AFTOperation{{
			NetworkInstance: "VRF-FOO",
			Entry: &spb.AFTOperation_Ipv4{
				Ipv4: &aftpb.Afts_Ipv4EntryKey{
					Prefix:    "1.1.1.1/32",
					Ipv4Entry: &aftpb.Afts_Ipv4Entry{},
				},
			},
		}},
		inGetRequest: &GetRequest{
			NetworkInstance: "VRF-FOO",
<<<<<<< HEAD
			AFT:             constants.ALL,
=======
>>>>>>> 9c039955
		},
		wantResponse: &spb.GetResponse{
			Entry: []*spb.AFTEntry{{
				NetworkInstance: "VRF-FOO",
				Entry: &spb.AFTEntry_Ipv4{
					Ipv4: &aftpb.Afts_Ipv4EntryKey{
						Prefix:    "1.1.1.1/32",
						Ipv4Entry: &aftpb.Afts_Ipv4Entry{},
					},
				},
			}},
		},
	}, {
		desc: "multiple entries - different NI - with ALL",
		inOperations: []*spb.AFTOperation{{
			NetworkInstance: server.DefaultNetworkInstanceName,
			Entry: &spb.AFTOperation_Ipv4{
				Ipv4: &aftpb.Afts_Ipv4EntryKey{
					Prefix:    "1.1.1.1/32",
					Ipv4Entry: &aftpb.Afts_Ipv4Entry{},
				},
			},
		}, {
			NetworkInstance: "VRF-42",
			Entry: &spb.AFTOperation_Ipv4{
				Ipv4: &aftpb.Afts_Ipv4EntryKey{
					Prefix:    "2.2.2.2/32",
					Ipv4Entry: &aftpb.Afts_Ipv4Entry{},
				},
			},
		}},
		inGetRequest: &GetRequest{
			AllNetworkInstances: true,
<<<<<<< HEAD
			AFT:                 constants.ALL,
=======
>>>>>>> 9c039955
		},
		wantResponse: &spb.GetResponse{
			Entry: []*spb.AFTEntry{{
				NetworkInstance: server.DefaultNetworkInstanceName,
				Entry: &spb.AFTEntry_Ipv4{
					Ipv4: &aftpb.Afts_Ipv4EntryKey{
						Prefix:    "1.1.1.1/32",
						Ipv4Entry: &aftpb.Afts_Ipv4Entry{},
					},
				},
			}, {
				NetworkInstance: "VRF-42",
				Entry: &spb.AFTEntry_Ipv4{
					Ipv4: &aftpb.Afts_Ipv4EntryKey{
						Prefix:    "2.2.2.2/32",
						Ipv4Entry: &aftpb.Afts_Ipv4Entry{},
					},
				},
			}},
		},
	}, {
		desc:         "invalid request - nothing specified",
		inGetRequest: &GetRequest{},
		wantErr:      true,
	}, {
		desc: "invalid request - both fields specified",
		inGetRequest: &GetRequest{
			NetworkInstance:     "foo",
			AllNetworkInstances: true,
		},
		wantErr: true,
<<<<<<< HEAD
	}, {
		desc: "invalid request, unsupported AFT",
		inGetRequest: &GetRequest{
			NetworkInstance: "foo",
		},
		wantErr: true,
	}, {
		desc: "multiple entries - single NI - fltered",
		inOperations: []*spb.AFTOperation{{
			NetworkInstance: server.DefaultNetworkInstanceName,
			Entry: &spb.AFTOperation_Ipv4{
				Ipv4: &aftpb.Afts_Ipv4EntryKey{
					Prefix:    "1.1.1.1/32",
					Ipv4Entry: &aftpb.Afts_Ipv4Entry{},
				},
			},
		}, {
			NetworkInstance: server.DefaultNetworkInstanceName,
			Entry: &spb.AFTOperation_Ipv4{
				Ipv4: &aftpb.Afts_Ipv4EntryKey{
					Prefix:    "2.2.2.2/32",
					Ipv4Entry: &aftpb.Afts_Ipv4Entry{},
				},
			},
		}, {
			NetworkInstance: server.DefaultNetworkInstanceName,
			Entry: &spb.AFTOperation_NextHop{
				NextHop: &aftpb.Afts_NextHopKey{
					Index:   1,
					NextHop: &aftpb.Afts_NextHop{},
				},
			},
		}},
		inGetRequest: &GetRequest{
			NetworkInstance: server.DefaultNetworkInstanceName,
			AFT:             constants.IPV4,
		},
		wantResponse: &spb.GetResponse{
			Entry: []*spb.AFTEntry{{
				NetworkInstance: server.DefaultNetworkInstanceName,
				Entry: &spb.AFTEntry_Ipv4{
					Ipv4: &aftpb.Afts_Ipv4EntryKey{
						Prefix:    "1.1.1.1/32",
						Ipv4Entry: &aftpb.Afts_Ipv4Entry{},
					},
				},
			}, {
				NetworkInstance: server.DefaultNetworkInstanceName,
				Entry: &spb.AFTEntry_Ipv4{
					Ipv4: &aftpb.Afts_Ipv4EntryKey{
						Prefix:    "2.2.2.2/32",
						Ipv4Entry: &aftpb.Afts_Ipv4Entry{},
					},
				},
			}},
		},
=======
>>>>>>> 9c039955
	}}

	for _, tt := range tests {
		t.Run(tt.desc, func(t *testing.T) {
			nr := rib.New(server.DefaultNetworkInstanceName, rib.DisableRIBCheckFn())
			addedNIs := map[string]bool{server.DefaultNetworkInstanceName: true}

			for _, op := range tt.inOperations {
				ni := op.GetNetworkInstance()
				if !addedNIs[ni] {
					if err := nr.AddNetworkInstance(ni); err != nil {
						t.Fatalf("invalid operations, cannot add NI %s", ni)
					}
					addedNIs[ni] = true
				}
				if _, _, err := nr.AddEntry(ni, op); err != nil {
					t.Fatalf("invalid operations, cannot add entry to NI %s, (entry: %s), err: %v", ni, op, err)
				}
			}

			creds, err := credentials.NewServerTLSFromFile(testcommon.TLSCreds())
			if err != nil {
				t.Fatalf("cannot load TLS credentials, got err: %v", err)
			}
			srv := grpc.NewServer(grpc.Creds(creds))
			s := server.NewFake(server.DisableRIBCheckFn())

			s.InjectRIB(nr)

			l, err := net.Listen("tcp", "localhost:0")
			if err != nil {
				t.Fatalf("cannot create gRIBI server, %v", err)
			}

			spb.RegisterGRIBIServer(srv, s)

			go srv.Serve(l)
			defer srv.Stop()

			c, err := New()
			if err != nil {
				t.Fatalf("cannot create client, %v", err)
			}
			dctx, cancel := context.WithTimeout(context.Background(), 2*time.Second)
			defer cancel()

			if err := c.Dial(dctx, l.Addr().String()); err != nil {
				t.Fatalf("cannot connect to fake server, %v", err)
			}

			ctx, cancel := context.WithCancel(context.Background())
			defer cancel()

			got, err := c.Get(ctx, tt.inGetRequest)
			if (err != nil) != tt.wantErr {
				t.Fatalf("did not get expected error, got: %v, wantErr? %v", err, tt.wantErr)
			}

			if diff := cmp.Diff(got, tt.wantResponse,
				cmpopts.EquateEmpty(),
				protocmp.Transform(),
				protocmp.SortRepeated(func(a, b *spb.AFTEntry) bool {
					return prototext.Format(a) < prototext.Format(b)
				})); diff != "" {
				t.Fatalf("did not get expected responses, diff(-got,+want):\n%s", diff)
			}
		})
	}
}<|MERGE_RESOLUTION|>--- conflicted
+++ resolved
@@ -23,10 +23,7 @@
 
 	"github.com/google/go-cmp/cmp"
 	"github.com/google/go-cmp/cmp/cmpopts"
-<<<<<<< HEAD
 	"github.com/openconfig/gribigo/constants"
-=======
->>>>>>> 9c039955
 	"github.com/openconfig/gribigo/rib"
 	"github.com/openconfig/gribigo/server"
 	"github.com/openconfig/gribigo/testcommon"
@@ -791,10 +788,7 @@
 		desc: "empty operations",
 		inGetRequest: &GetRequest{
 			NetworkInstance: server.DefaultNetworkInstanceName,
-<<<<<<< HEAD
-			AFT:             constants.ALL,
-=======
->>>>>>> 9c039955
+			AFT:             constants.All,
 		},
 		wantResponse: &spb.GetResponse{},
 	}, {
@@ -810,10 +804,7 @@
 		}},
 		inGetRequest: &GetRequest{
 			NetworkInstance: server.DefaultNetworkInstanceName,
-<<<<<<< HEAD
-			AFT:             constants.ALL,
-=======
->>>>>>> 9c039955
+			AFT:             constants.All,
 		},
 		wantResponse: &spb.GetResponse{
 			Entry: []*spb.AFTEntry{{
@@ -847,10 +838,7 @@
 		}},
 		inGetRequest: &GetRequest{
 			NetworkInstance: server.DefaultNetworkInstanceName,
-<<<<<<< HEAD
-			AFT:             constants.ALL,
-=======
->>>>>>> 9c039955
+			AFT:             constants.All,
 		},
 		wantResponse: &spb.GetResponse{
 			Entry: []*spb.AFTEntry{{
@@ -893,10 +881,7 @@
 		}},
 		inGetRequest: &GetRequest{
 			NetworkInstance: server.DefaultNetworkInstanceName,
-<<<<<<< HEAD
-			AFT:             constants.ALL,
-=======
->>>>>>> 9c039955
+			AFT:             constants.All,
 		},
 		wantResponse: &spb.GetResponse{
 			Entry: []*spb.AFTEntry{{
@@ -922,10 +907,7 @@
 		}},
 		inGetRequest: &GetRequest{
 			NetworkInstance: "VRF-FOO",
-<<<<<<< HEAD
-			AFT:             constants.ALL,
-=======
->>>>>>> 9c039955
+			AFT:             constants.All,
 		},
 		wantResponse: &spb.GetResponse{
 			Entry: []*spb.AFTEntry{{
@@ -939,7 +921,7 @@
 			}},
 		},
 	}, {
-		desc: "multiple entries - different NI - with ALL",
+		desc: "multiple entries - different NI - with All",
 		inOperations: []*spb.AFTOperation{{
 			NetworkInstance: server.DefaultNetworkInstanceName,
 			Entry: &spb.AFTOperation_Ipv4{
@@ -959,10 +941,7 @@
 		}},
 		inGetRequest: &GetRequest{
 			AllNetworkInstances: true,
-<<<<<<< HEAD
-			AFT:                 constants.ALL,
-=======
->>>>>>> 9c039955
+			AFT:                 constants.All,
 		},
 		wantResponse: &spb.GetResponse{
 			Entry: []*spb.AFTEntry{{
@@ -994,7 +973,6 @@
 			AllNetworkInstances: true,
 		},
 		wantErr: true,
-<<<<<<< HEAD
 	}, {
 		desc: "invalid request, unsupported AFT",
 		inGetRequest: &GetRequest{
@@ -1030,7 +1008,7 @@
 		}},
 		inGetRequest: &GetRequest{
 			NetworkInstance: server.DefaultNetworkInstanceName,
-			AFT:             constants.IPV4,
+			AFT:             constants.IPv4,
 		},
 		wantResponse: &spb.GetResponse{
 			Entry: []*spb.AFTEntry{{
@@ -1051,8 +1029,6 @@
 				},
 			}},
 		},
-=======
->>>>>>> 9c039955
 	}}
 
 	for _, tt := range tests {
