// Copyright 2021 Google LLC
//
// Licensed under the Apache License, Version 2.0 (the "License");
// you may not use this file except in compliance with the License.
// You may obtain a copy of the License at
//
//      http://www.apache.org/licenses/LICENSE-2.0
//
// Unless required by applicable law or agreed to in writing, software
// distributed under the License is distributed on an "AS IS" BASIS,
// WITHOUT WARRANTIES OR CONDITIONS OF ANY KIND, either express or implied.
// See the License for the specific language governing permissions and
// limitations under the License.

package client

import (
	"context"
	"errors"
	"fmt"
	"io"
	"net"
	"os"
	"sync"
	"testing"
	"time"

	"github.com/google/go-cmp/cmp"
	"github.com/google/go-cmp/cmp/cmpopts"
	"github.com/openconfig/gribigo/rib"
	"github.com/openconfig/gribigo/server"
	"github.com/openconfig/gribigo/testcommon"
	"go.uber.org/atomic"
	"google.golang.org/grpc"
	"google.golang.org/grpc/codes"
	"google.golang.org/grpc/credentials"
	"google.golang.org/grpc/status"
	"google.golang.org/protobuf/encoding/prototext"
	"google.golang.org/protobuf/testing/protocmp"

	aftpb "github.com/openconfig/gribi/v1/proto/gribi_aft"
	spb "github.com/openconfig/gribi/v1/proto/service"
)

func TestMain(m *testing.M) {
	debug = true
	defer func() { debug = false }()
	os.Exit(m.Run())
}

func TestHandleParams(t *testing.T) {
	tests := []struct {
		desc      string
		inOpts    []Opt
		wantState *clientState
		wantErr   bool
	}{{
		desc:      "client with default parameters",
		inOpts:    nil,
		wantState: &clientState{},
	}, {
		desc: "ALL_PRIMARY client",
		inOpts: []Opt{
			AllPrimaryClients(),
		},
		wantState: &clientState{
			SessParams: &spb.SessionParameters{
				Redundancy: spb.SessionParameters_ALL_PRIMARY,
			},
		},
	}, {
		desc: "SINGLE_PRIMARY client",
		inOpts: []Opt{
			ElectedPrimaryClient(&spb.Uint128{High: 0, Low: 1}),
		},
		wantState: &clientState{
			SessParams: &spb.SessionParameters{
				Redundancy: spb.SessionParameters_SINGLE_PRIMARY,
			},
			ElectionID: &spb.Uint128{High: 0, Low: 1},
		},
	}, {
		desc: "SINGLE_PRIMARY and ALL_PRIMARY both included",
		inOpts: []Opt{
			ElectedPrimaryClient(&spb.Uint128{High: 0, Low: 1}),
			AllPrimaryClients(),
		},
		wantErr: true,
	}, {
		desc: "Persistence requested",
		inOpts: []Opt{
			PersistEntries(),
		},
		wantState: &clientState{
			SessParams: &spb.SessionParameters{
				Persistence: spb.SessionParameters_PRESERVE,
			},
		},
	}}

	for _, tt := range tests {
		t.Run(tt.desc, func(t *testing.T) {
			got, err := handleParams(tt.inOpts...)
			if (err != nil) != tt.wantErr {
				t.Fatalf("did not get expected error, wanted error? %v got error: %v", tt.wantErr, err)
			}
			if diff := cmp.Diff(tt.wantState, got, protocmp.Transform()); diff != "" {
				t.Fatalf("did not get expected state, diff(-want,+got):\n%s", diff)
			}
		})
	}
}

func TestQ(t *testing.T) {
	tests := []struct {
		desc      string
		inReqs    []*spb.ModifyRequest
		inSending bool
		wantQ     []*spb.ModifyRequest
	}{{
		desc: "single enqueued input",
		inReqs: []*spb.ModifyRequest{{
			ElectionId: &spb.Uint128{
				Low:  1,
				High: 1,
			},
		}},
		wantQ: []*spb.ModifyRequest{{
			ElectionId: &spb.Uint128{
				Low:  1,
				High: 1,
			},
		}},
	}, {
		desc: "multiple enqueued input",
		inReqs: []*spb.ModifyRequest{{
			ElectionId: &spb.Uint128{
				Low:  1,
				High: 1,
			},
		}, {
			ElectionId: &spb.Uint128{
				Low:  2,
				High: 2,
			},
		}},
		wantQ: []*spb.ModifyRequest{{
			ElectionId: &spb.Uint128{
				Low:  1,
				High: 1,
			},
		}, {
			ElectionId: &spb.Uint128{
				Low:  2,
				High: 2,
			},
		}},
	}, {
		desc: "enqueue whilst sending",
		inReqs: []*spb.ModifyRequest{{
			ElectionId: &spb.Uint128{
				Low:  1,
				High: 1,
			},
		}},
		inSending: true,
		wantQ:     []*spb.ModifyRequest{},
	}}

	for _, tt := range tests {
		t.Run(tt.desc, func(t *testing.T) {
			c, err := New()
			if err != nil {
				t.Fatalf("cannot create client, %v", err)
			}
			doneCh := make(chan struct{})
			if tt.inSending {
				c.qs.sending = atomic.NewBool(tt.inSending)
				// avoid test deadlock by emptying the queue if we're sending.
				go func() {
					for {
						select {
						case <-c.qs.modifyCh:
						case <-doneCh:
							return
						}
					}
				}()
			}

			for _, r := range tt.inReqs {
				c.Q(r)
			}
			if diff := cmp.Diff(c.qs.sendq, tt.wantQ, protocmp.Transform()); diff != "" {
				t.Fatalf("did not get expected send queue, %s", diff)
			}
			close(doneCh)
		})
	}
}

func TestPending(t *testing.T) {
	tests := []struct {
		desc     string
		inClient *Client
		want     []PendingRequest
		wantErr  bool
	}{{
		desc: "empty queue",
		inClient: &Client{
			qs: &clientQs{
				pendq: &pendingQueue{},
			},
		},
		want: []PendingRequest{},
	}, {
		desc: "populated operations queue",
		inClient: &Client{
			qs: &clientQs{
				pendq: &pendingQueue{
					Ops: map[uint64]*PendingOp{
						1:  {Timestamp: 1, Op: &spb.AFTOperation{Id: 1}},
						42: {Timestamp: 42, Op: &spb.AFTOperation{Id: 42}},
						84: {Timestamp: 84, Op: &spb.AFTOperation{Id: 84}},
					},
				},
			},
		},
		want: []PendingRequest{
			&PendingOp{Timestamp: 1, Op: &spb.AFTOperation{Id: 1}},
			&PendingOp{Timestamp: 42, Op: &spb.AFTOperation{Id: 42}},
			&PendingOp{Timestamp: 84, Op: &spb.AFTOperation{Id: 84}},
		},
	}, {
		desc: "populated election ID",
		inClient: &Client{
			qs: &clientQs{
				pendq: &pendingQueue{
					Election: &ElectionReqDetails{
						Timestamp: 21,
						ID:        &spb.Uint128{High: 1, Low: 1},
					},
				},
			},
		},
		want: []PendingRequest{
			&ElectionReqDetails{
				Timestamp: 21,
				ID:        &spb.Uint128{High: 1, Low: 1},
			},
		},
	}, {
		desc: "populated session parameters",
		inClient: &Client{
			qs: &clientQs{
				pendq: &pendingQueue{
					SessionParams: &SessionParamReqDetails{
						Timestamp: 42,
						Outgoing: &spb.SessionParameters{
							AckType: spb.SessionParameters_RIB_AND_FIB_ACK,
						},
					},
				},
			},
		},
		want: []PendingRequest{
			&SessionParamReqDetails{
				Timestamp: 42,
				Outgoing: &spb.SessionParameters{
					AckType: spb.SessionParameters_RIB_AND_FIB_ACK,
				},
			},
		},
	}, {
		desc: "invalid operation in Ops queue",
		inClient: &Client{
			qs: &clientQs{
				pendq: &pendingQueue{
					Ops: map[uint64]*PendingOp{
						0: {Timestamp: 42},
					},
				},
			},
		},
		wantErr: true,
	}, {
		desc: "all queues populated",
		inClient: &Client{
			qs: &clientQs{
				pendq: &pendingQueue{
					Election:      &ElectionReqDetails{Timestamp: 0},
					SessionParams: &SessionParamReqDetails{Timestamp: 1},
					Ops: map[uint64]*PendingOp{
						0: {Timestamp: 3, Op: &spb.AFTOperation{Id: 42}},
					},
				},
			},
		},
		want: []PendingRequest{
			&PendingOp{Timestamp: 3, Op: &spb.AFTOperation{Id: 42}},
			&ElectionReqDetails{Timestamp: 0},
			&SessionParamReqDetails{Timestamp: 1},
		},
	}, {
		desc:     "nil queues",
		inClient: &Client{},
		wantErr:  true,
	}}

	for _, tt := range tests {
		t.Run(tt.desc, func(t *testing.T) {
			got, err := tt.inClient.Pending()
			if (err != nil) != tt.wantErr {
				t.Fatalf("did not get expected error, got: %v, wantErr? %v", err, tt.wantErr)
			}
			if diff := cmp.Diff(got, tt.want, protocmp.Transform()); diff != "" {
				t.Fatalf("did not get expected queue, diff(-got,+want):\n%s", diff)
			}
		})
	}
}

func TestResults(t *testing.T) {
	tests := []struct {
		desc     string
		inClient *Client
		want     []*OpResult
		wantErr  bool
	}{{
		desc: "empty queue",
		inClient: &Client{
			qs: &clientQs{
				resultq: []*OpResult{},
			},
		},
		want: []*OpResult{},
	}, {
		desc: "populated queue",
		inClient: &Client{
			qs: &clientQs{
				resultq: []*OpResult{{
					CurrentServerElectionID: &spb.Uint128{
						Low:  0,
						High: 1,
					},
				}},
			},
		},
		want: []*OpResult{{
			CurrentServerElectionID: &spb.Uint128{
				Low:  0,
				High: 1,
			},
		}},
	}, {
		desc:     "nil queues",
		inClient: &Client{},
		wantErr:  true,
	}}

	for _, tt := range tests {
		t.Run(tt.desc, func(t *testing.T) {
			got, err := tt.inClient.Results()
			if (err != nil) != tt.wantErr {
				t.Fatalf("did not get expected error, got: %v, wantErr? %v", err, tt.wantErr)
			}
			if !cmp.Equal(got, tt.want, protocmp.Transform()) {
				t.Fatalf("did not get expected queue, got: %v, want: %v", got, tt.want)
			}
		})
	}
}

func TestStatus(t *testing.T) {
	// overload unixTS so that it always returns 42.
	unixTS = func() int64 { return 42 }

	tests := []struct {
		desc       string
		inClient   *Client
		wantStatus *ClientStatus
		wantErr    bool
	}{{
		desc: "empty queues",
		inClient: &Client{
			qs: &clientQs{
				pendq:   &pendingQueue{},
				resultq: []*OpResult{},
			},
		},
		wantStatus: &ClientStatus{
			Timestamp:           42,
			PendingTransactions: []PendingRequest{},
			Results:             []*OpResult{},
			SendErrs:            []error{},
			ReadErrs:            []error{},
		},
	}, {
		desc: "populated queues",
		inClient: &Client{
			qs: &clientQs{
				pendq: &pendingQueue{
					Ops: map[uint64]*PendingOp{
						0: {Timestamp: 1, Op: &spb.AFTOperation{Id: 0}},
					},
					Election:      &ElectionReqDetails{Timestamp: 2},
					SessionParams: &SessionParamReqDetails{Timestamp: 3},
				},
				resultq: []*OpResult{{
					Timestamp: 50,
				}},
			},
		},
		wantStatus: &ClientStatus{
			Timestamp: 42,
			PendingTransactions: []PendingRequest{
				&PendingOp{Timestamp: 1, Op: &spb.AFTOperation{Id: 0}},
				&ElectionReqDetails{Timestamp: 2},
				&SessionParamReqDetails{Timestamp: 3},
			},
			Results: []*OpResult{{
				Timestamp: 50,
			}},
			SendErrs: []error{},
			ReadErrs: []error{},
		},
	}, {
		desc:     "erroneous queues",
		inClient: &Client{},
		wantErr:  true,
	}}

	for _, tt := range tests {
		t.Run(tt.desc, func(t *testing.T) {
			got, err := tt.inClient.Status()
			if (err != nil) != tt.wantErr {
				t.Fatalf("did not get expected error, got: %v, wantErr? %v", err, tt.wantErr)
			}
			if diff := cmp.Diff(got, tt.wantStatus,
				protocmp.Transform(),
				cmpopts.IgnoreFields(ClientStatus{}, "SendErrs", "ReadErrs"),
				cmpopts.EquateEmpty()); diff != "" {
				t.Fatalf("did not get expected status, diff(-got,+want):\n%s", diff)
			}
		})
	}
}

func TestHandleModifyResponse(t *testing.T) {
	unixTS = func() int64 { return 42 }

	tests := []struct {
		desc        string
		inClient    *Client
		inResponse  *spb.ModifyResponse
		wantResults []*OpResult
		wantErr     bool
	}{{
		desc: "invalid combination of fields populated",
		inClient: &Client{
			qs: &clientQs{
				sending: &atomic.Bool{},
			},
		},
		inResponse: &spb.ModifyResponse{
			Result: []*spb.AFTResult{{
				Id: 42,
			}},
			ElectionId: &spb.Uint128{High: 42, Low: 0},
		},
		wantErr: true,
	}, {
		desc: "election ID populated",
		inClient: &Client{
			qs: &clientQs{
				pendq: &pendingQueue{
					Election: &ElectionReqDetails{
						Timestamp: 2,
					},
				},
				sending: &atomic.Bool{},
			},
		},
		inResponse: &spb.ModifyResponse{
			ElectionId: &spb.Uint128{High: 0, Low: 42},
		},
		wantResults: []*OpResult{{
			Timestamp:               42,
			Latency:                 40,
			CurrentServerElectionID: &spb.Uint128{High: 0, Low: 42},
		}},
	}, {
		desc: "invalid ModifyResponse",
		inClient: &Client{
			qs: &clientQs{
				pendq:   &pendingQueue{},
				sending: &atomic.Bool{},
			},
		},
		wantErr: true,
	}, {
		desc: "no populated election ID",
		inClient: &Client{
			qs: &clientQs{
				pendq:   &pendingQueue{},
				sending: &atomic.Bool{},
			},
		},
		inResponse: &spb.ModifyResponse{
			ElectionId: &spb.Uint128{Low: 1},
		},
		wantResults: []*OpResult{{
			Timestamp:               42,
			CurrentServerElectionID: &spb.Uint128{Low: 1},
			ClientError:             "received a election update when there was none pending",
		}},
	}, {
		desc: "session parameters populated",
		inClient: &Client{
			qs: &clientQs{
				pendq: &pendingQueue{
					SessionParams: &SessionParamReqDetails{
						Timestamp: 20,
					},
				},
				sending: &atomic.Bool{},
			},
		},
		inResponse: &spb.ModifyResponse{
			SessionParamsResult: &spb.SessionParametersResult{
				Status: spb.SessionParametersResult_OK,
			},
		},
		wantResults: []*OpResult{{
			Timestamp: 42,
			Latency:   22,
			SessionParameters: &spb.SessionParametersResult{
				Status: spb.SessionParametersResult_OK,
			},
		}},
	}, {
		desc: "session parameters received but not pending",
		inClient: &Client{
			qs: &clientQs{
				pendq:   &pendingQueue{},
				sending: &atomic.Bool{},
			},
		},
		inResponse: &spb.ModifyResponse{
			SessionParamsResult: &spb.SessionParametersResult{
				Status: spb.SessionParametersResult_OK,
			},
		},
		wantResults: []*OpResult{{
			Timestamp: 42,
			SessionParameters: &spb.SessionParametersResult{
				Status: spb.SessionParametersResult_OK,
			},
			ClientError: "received a session parameter result when there was none pending",
		}},
	}, {
		desc: "AckType set to FIB_ACK, receive AFTResult_RIB_PROGRAMMED and AFTResult_FIB_PROGRAMMED ",
		inClient: &Client{
			qs: &clientQs{
				pendq: &pendingQueue{
					Ops: map[uint64]*PendingOp{
						1: {
							Timestamp: 42,
							Op:        &spb.AFTOperation{Id: 1},
						},
					},
				},
				sending: &atomic.Bool{},
			},
			state: &clientState{
				SessParams: &spb.SessionParameters{
					AckType: spb.SessionParameters_RIB_AND_FIB_ACK,
				},
			},
		},
		inResponse: &spb.ModifyResponse{
			Result: []*spb.AFTResult{
				{
					Id:     1,
					Status: spb.AFTResult_RIB_PROGRAMMED,
				}, {
					Id:     1,
					Status: spb.AFTResult_FIB_PROGRAMMED,
				}},
		},
		wantResults: []*OpResult{{
			Timestamp:         42,
			OperationID:       1,
			ProgrammingResult: spb.AFTResult_RIB_PROGRAMMED,
			Details:           &OpDetailsResults{},
		}, {
			Timestamp:         42,
			OperationID:       1,
			ProgrammingResult: spb.AFTResult_FIB_PROGRAMMED,
			Details:           &OpDetailsResults{},
		}},
	}, {
		desc: "AckType set to FIB_ACK, receive Ops#1. AFTResult_FAILED Ops#2. AFTResult_RIB_PROGRAMMED and AFTResult_FIB_FAILED ",
		inClient: &Client{
			qs: &clientQs{
				pendq: &pendingQueue{
					Ops: map[uint64]*PendingOp{
						1: {
							Timestamp: 42,
							Op:        &spb.AFTOperation{Id: 1},
						},
						2: {
							Timestamp: 42,
							Op:        &spb.AFTOperation{Id: 2},
						},
					},
				},
				sending: &atomic.Bool{},
			},
			state: &clientState{
				SessParams: &spb.SessionParameters{
					AckType: spb.SessionParameters_RIB_AND_FIB_ACK,
				},
			},
		},
		inResponse: &spb.ModifyResponse{
			Result: []*spb.AFTResult{
				{
					Id:     1,
					Status: spb.AFTResult_FAILED,
				}, {
					Id:     2,
					Status: spb.AFTResult_RIB_PROGRAMMED,
				}, {
					Id:     2,
					Status: spb.AFTResult_FIB_FAILED,
				}},
		},
		wantResults: []*OpResult{{
			Timestamp:         42,
			OperationID:       1,
			ProgrammingResult: spb.AFTResult_FAILED,
			Details:           &OpDetailsResults{},
		}, {
			Timestamp:         42,
			OperationID:       2,
			ProgrammingResult: spb.AFTResult_RIB_PROGRAMMED,
			Details:           &OpDetailsResults{},
		}, {
			Timestamp:         42,
			OperationID:       2,
			ProgrammingResult: spb.AFTResult_FIB_FAILED,
			Details:           &OpDetailsResults{},
		}},
	}, {
		desc: "AckType set to RIB_ACK, receive AFTResult_RIB_PROGRAMMED",
		inClient: &Client{
			qs: &clientQs{
				pendq: &pendingQueue{
					Ops: map[uint64]*PendingOp{
						1: {
							Timestamp: 42,
							Op:        &spb.AFTOperation{Id: 1},
						},
					},
				},
				sending: &atomic.Bool{},
			},
			state: &clientState{
				SessParams: &spb.SessionParameters{
					AckType: spb.SessionParameters_RIB_ACK,
				},
			},
		},
		inResponse: &spb.ModifyResponse{
			Result: []*spb.AFTResult{
				{
					Id:     1,
					Status: spb.AFTResult_RIB_PROGRAMMED,
				}},
		},
		wantResults: []*OpResult{{
			Timestamp:         42,
			OperationID:       1,
			ProgrammingResult: spb.AFTResult_RIB_PROGRAMMED,
			Details:           &OpDetailsResults{},
		}},
	}, {
		desc: "AckType set to RIB_ACK, receive AFTResult_FAILED",
		inClient: &Client{
			qs: &clientQs{
				pendq: &pendingQueue{
					Ops: map[uint64]*PendingOp{
						1: {
							Timestamp: 42,
							Op:        &spb.AFTOperation{Id: 1},
						},
					},
				},
				sending: &atomic.Bool{},
			},
			state: &clientState{
				SessParams: &spb.SessionParameters{
					AckType: spb.SessionParameters_RIB_ACK,
				},
			},
		},
		inResponse: &spb.ModifyResponse{
			Result: []*spb.AFTResult{
				{
					Id:     1,
					Status: spb.AFTResult_FAILED,
				}},
		},
		wantResults: []*OpResult{{
			Timestamp:         42,
			OperationID:       1,
			ProgrammingResult: spb.AFTResult_FAILED,
			Details:           &OpDetailsResults{},
		}},
	}, {
		desc: "AckType RIB_AND_FIB_ACK, receive AFTResult_FIB_PROGRAMMED before AFTResult_RIB_PROGRAMMED",
		inClient: &Client{
			qs: &clientQs{
				pendq: &pendingQueue{
					Ops: map[uint64]*PendingOp{
						1: {
							Timestamp: 42,
							Op:        &spb.AFTOperation{Id: 1},
						},
					},
				},
				sending: &atomic.Bool{},
			},
			state: &clientState{
				SessParams: &spb.SessionParameters{
					AckType: spb.SessionParameters_RIB_AND_FIB_ACK,
				},
			},
		},
		inResponse: &spb.ModifyResponse{
			Result: []*spb.AFTResult{
				{
					Id:     1,
					Status: spb.AFTResult_FIB_PROGRAMMED,
				}, {
					Id:     1,
					Status: spb.AFTResult_RIB_PROGRAMMED,
				}},
		},
		wantResults: []*OpResult{{
			Timestamp:         42,
			OperationID:       1,
			ProgrammingResult: spb.AFTResult_FIB_PROGRAMMED,
			Details:           &OpDetailsResults{},
		}, {
			Timestamp:         42,
			OperationID:       1,
			ProgrammingResult: spb.AFTResult_RIB_PROGRAMMED,
		}},
	}}

	for _, tt := range tests {
		t.Run(tt.desc, func(t *testing.T) {
			c := tt.inClient

			err := c.handleModifyResponse(tt.inResponse)
			if (err != nil) != tt.wantErr {
				t.Fatalf("did not get expected error status, got: %v, wantErr: %v?", err, tt.wantErr)
			}
			if err != nil {
				return
			}

			if diff := cmp.Diff(
				c.qs.resultq, tt.wantResults,
				protocmp.Transform(),
				cmpopts.EquateEmpty(),
				cmpopts.EquateErrors()); diff != "" {
				t.Fatalf("did not get expected result queue, diff(-got,+want):\n%s", diff)
			}
		})
	}
}

func TestHandleModifyRequest(t *testing.T) {
	// overload unix timestamp function to ensure output is deterministic.
	unixTS = func() int64 { return 42 }

	tests := []struct {
		desc        string
		inRequest   *spb.ModifyRequest
		inClient    *Client
		wantPending *pendingQueue
		wantErr     bool
	}{{
		desc: "valid input",
		inRequest: &spb.ModifyRequest{
			Operation: []*spb.AFTOperation{{
				Id: 1,
			}},
		},
		inClient: func() *Client { c, _ := New(); return c }(),
		wantPending: &pendingQueue{
			Ops: map[uint64]*PendingOp{
				1: {
					Timestamp: 42,
					Op:        &spb.AFTOperation{Id: 1},
				},
			},
		},
	}, {
		desc: "clashing transaction IDs",
		inRequest: &spb.ModifyRequest{
			Operation: []*spb.AFTOperation{{
				Id: 128,
			}},
		},
		inClient: &Client{
			qs: &clientQs{
				pendq: &pendingQueue{
					Ops: map[uint64]*PendingOp{
						128: {},
					},
				},
				sending: &atomic.Bool{},
			},
		},
		wantPending: &pendingQueue{
			Ops: map[uint64]*PendingOp{
				128: {},
			},
		},
		wantErr: true,
	}, {
		desc: "election ID update",
		inClient: &Client{
			qs: &clientQs{
				pendq:   &pendingQueue{},
				sending: &atomic.Bool{},
			},
		},
		inRequest: &spb.ModifyRequest{ElectionId: &spb.Uint128{Low: 1}},
		wantPending: &pendingQueue{
			Election: &ElectionReqDetails{
				Timestamp: 42,
				ID:        &spb.Uint128{Low: 1},
			},
		},
	}, {
		desc: "session params update",
		inClient: &Client{
			qs: &clientQs{
				pendq:   &pendingQueue{},
				sending: &atomic.Bool{},
			},
		},
		inRequest: &spb.ModifyRequest{
			Params: &spb.SessionParameters{
				AckType: spb.SessionParameters_RIB_AND_FIB_ACK,
			},
		},
		wantPending: &pendingQueue{
			SessionParams: &SessionParamReqDetails{
				Timestamp: 42,
				Outgoing: &spb.SessionParameters{
					AckType: spb.SessionParameters_RIB_AND_FIB_ACK,
				},
			},
		},
	}}

	for _, tt := range tests {
		t.Run(tt.desc, func(t *testing.T) {
			if err := tt.inClient.handleModifyRequest(tt.inRequest); (err != nil) != tt.wantErr {
				t.Fatalf("did not get expected error, got: %v, wantErr? %v", err, tt.wantErr)
			}

			if diff := cmp.Diff(tt.inClient.qs.pendq, tt.wantPending, protocmp.Transform(), cmpopts.EquateEmpty()); diff != "" {
				t.Fatalf("did not get expected pending queue, diff(-got,+want):\n%s", diff)
			}
		})
	}
}

func TestConverged(t *testing.T) {
	tests := []struct {
		desc     string
		inClient *Client
		want     bool
	}{{
		desc: "converged - uninitialised",
		inClient: &Client{
			qs: &clientQs{},
		},
		want: true,
	}, {
		desc: "converged",
		inClient: &Client{
			qs: &clientQs{
				pendq: &pendingQueue{},
			},
		},
		want: true,
	}, {
		desc: "not converged - send queued",
		inClient: &Client{
			qs: &clientQs{
				sendq: []*spb.ModifyRequest{{}},
			},
		},
	}, {
		desc: "not converged - pending queue, ops",
		inClient: &Client{
			qs: &clientQs{
				pendq: &pendingQueue{
					Ops: map[uint64]*PendingOp{
						0: {},
					},
				},
			},
		},
	}, {
		desc: "not converged - pending queue, election",
		inClient: &Client{
			qs: &clientQs{
				pendq: &pendingQueue{
					Election: &ElectionReqDetails{},
				},
			},
		},
	}, {
		desc: "not converged - pending queue, params",
		inClient: &Client{
			qs: &clientQs{
				pendq: &pendingQueue{
					SessionParams: &SessionParamReqDetails{},
				},
			},
		},
	}, {
		desc: "not converged - running",
		inClient: &Client{
			qs: &clientQs{},
		},
		want: true,
	}}

	for _, tt := range tests {
		t.Run(tt.desc, func(t *testing.T) {
			if got, want := tt.inClient.isConverged(), tt.want; got != want {
				t.Fatalf("did not get expected converged status, got: %v, want: %v", got, want)
			}
		})
	}

}

func TestHasErrors(t *testing.T) {
	e := errors.New("error")
	tests := []struct {
		desc        string
		inClient    *Client
		wantSendErr []error
		wantRecvErr []error
	}{{
		desc:     "no errors",
		inClient: &Client{},
	}, {
		desc: "send error",
		inClient: &Client{
			sendErr: []error{e},
		},
		wantSendErr: []error{e},
	}, {
		desc: "recv error",
		inClient: &Client{
			readErr: []error{e},
		},
		wantRecvErr: []error{e},
	}}

	for _, tt := range tests {
		t.Run(tt.desc, func(t *testing.T) {
			gotSend, gotRecv := tt.inClient.hasErrors()
			if diff := cmp.Diff(gotSend, tt.wantSendErr, cmpopts.EquateErrors()); diff != "" {
				t.Fatalf("did not get expected send errors, diff(-got,+want):\n%s", diff)
			}
			if diff := cmp.Diff(gotRecv, tt.wantRecvErr, cmpopts.EquateErrors()); diff != "" {
				t.Fatalf("did not get expected recv errors, diff(-got,+want):\n%s", diff)
			}
		})
	}
}

func TestGet(t *testing.T) {
	tests := []struct {
		desc string
		// Operations to perform on the server before we make the request.
		inOperations []*spb.AFTOperation
		inGetRequest *spb.GetRequest
		wantResponse *spb.GetResponse
		wantErr      bool
	}{{
		desc: "empty operations",
		inGetRequest: &spb.GetRequest{
			NetworkInstance: &spb.GetRequest_Name{
				Name: server.DefaultNetworkInstanceName,
			},
			Aft: spb.AFTType_ALL,
		},
		wantResponse: &spb.GetResponse{},
	}, {
		desc: "single entry in Server - specific NI",
		inOperations: []*spb.AFTOperation{{
			NetworkInstance: server.DefaultNetworkInstanceName,
			Entry: &spb.AFTOperation_Ipv4{
				Ipv4: &aftpb.Afts_Ipv4EntryKey{
					Prefix:    "1.1.1.1/32",
					Ipv4Entry: &aftpb.Afts_Ipv4Entry{},
				},
			},
		}},
		inGetRequest: &spb.GetRequest{
			NetworkInstance: &spb.GetRequest_Name{
				Name: server.DefaultNetworkInstanceName,
			},
			Aft: spb.AFTType_ALL,
		},
		wantResponse: &spb.GetResponse{
			Entry: []*spb.AFTEntry{{
				NetworkInstance: server.DefaultNetworkInstanceName,
				Entry: &spb.AFTEntry_Ipv4{
					Ipv4: &aftpb.Afts_Ipv4EntryKey{
						Prefix:    "1.1.1.1/32",
						Ipv4Entry: &aftpb.Afts_Ipv4Entry{},
					},
				},
			}},
		},
	}, {
		desc: "multiple entries - single NI",
		inOperations: []*spb.AFTOperation{{
			NetworkInstance: server.DefaultNetworkInstanceName,
			Entry: &spb.AFTOperation_Ipv4{
				Ipv4: &aftpb.Afts_Ipv4EntryKey{
					Prefix:    "1.1.1.1/32",
					Ipv4Entry: &aftpb.Afts_Ipv4Entry{},
				},
			},
		}, {
			NetworkInstance: server.DefaultNetworkInstanceName,
			Entry: &spb.AFTOperation_Ipv4{
				Ipv4: &aftpb.Afts_Ipv4EntryKey{
					Prefix:    "2.2.2.2/32",
					Ipv4Entry: &aftpb.Afts_Ipv4Entry{},
				},
			},
		}},
		inGetRequest: &spb.GetRequest{
			NetworkInstance: &spb.GetRequest_Name{
				Name: server.DefaultNetworkInstanceName,
			},
			Aft: spb.AFTType_ALL,
		},
		wantResponse: &spb.GetResponse{
			Entry: []*spb.AFTEntry{{
				NetworkInstance: server.DefaultNetworkInstanceName,
				Entry: &spb.AFTEntry_Ipv4{
					Ipv4: &aftpb.Afts_Ipv4EntryKey{
						Prefix:    "1.1.1.1/32",
						Ipv4Entry: &aftpb.Afts_Ipv4Entry{},
					},
				},
			}, {
				NetworkInstance: server.DefaultNetworkInstanceName,
				Entry: &spb.AFTEntry_Ipv4{
					Ipv4: &aftpb.Afts_Ipv4EntryKey{
						Prefix:    "2.2.2.2/32",
						Ipv4Entry: &aftpb.Afts_Ipv4Entry{},
					},
				},
			}},
		},
	}, {
		desc: "multiple entries - different NIs, but only one requested",
		inOperations: []*spb.AFTOperation{{
			NetworkInstance: server.DefaultNetworkInstanceName,
			Entry: &spb.AFTOperation_Ipv4{
				Ipv4: &aftpb.Afts_Ipv4EntryKey{
					Prefix:    "1.1.1.1/32",
					Ipv4Entry: &aftpb.Afts_Ipv4Entry{},
				},
			},
		}, {
			// this entry should not be returned.
			NetworkInstance: "VRF-42",
			Entry: &spb.AFTOperation_Ipv4{
				Ipv4: &aftpb.Afts_Ipv4EntryKey{
					Prefix:    "2.2.2.2/32",
					Ipv4Entry: &aftpb.Afts_Ipv4Entry{},
				},
			},
		}},
		inGetRequest: &spb.GetRequest{
			NetworkInstance: &spb.GetRequest_Name{
				Name: server.DefaultNetworkInstanceName,
			},
			Aft: spb.AFTType_ALL,
		},
		wantResponse: &spb.GetResponse{
			Entry: []*spb.AFTEntry{{
				NetworkInstance: server.DefaultNetworkInstanceName,
				Entry: &spb.AFTEntry_Ipv4{
					Ipv4: &aftpb.Afts_Ipv4EntryKey{
						Prefix:    "1.1.1.1/32",
						Ipv4Entry: &aftpb.Afts_Ipv4Entry{},
					},
				},
			}},
		},
	}, {
		desc: "single entry in Server - non-default NI",
		inOperations: []*spb.AFTOperation{{
			NetworkInstance: "VRF-FOO",
			Entry: &spb.AFTOperation_Ipv4{
				Ipv4: &aftpb.Afts_Ipv4EntryKey{
					Prefix:    "1.1.1.1/32",
					Ipv4Entry: &aftpb.Afts_Ipv4Entry{},
				},
			},
		}},
		inGetRequest: &spb.GetRequest{
			NetworkInstance: &spb.GetRequest_Name{
				Name: "VRF-FOO",
			},
			Aft: spb.AFTType_ALL,
		},
		wantResponse: &spb.GetResponse{
			Entry: []*spb.AFTEntry{{
				NetworkInstance: "VRF-FOO",
				Entry: &spb.AFTEntry_Ipv4{
					Ipv4: &aftpb.Afts_Ipv4EntryKey{
						Prefix:    "1.1.1.1/32",
						Ipv4Entry: &aftpb.Afts_Ipv4Entry{},
					},
				},
			}},
		},
	}, {
		desc: "multiple entries - different NI - with All",
		inOperations: []*spb.AFTOperation{{
			NetworkInstance: server.DefaultNetworkInstanceName,
			Entry: &spb.AFTOperation_Ipv4{
				Ipv4: &aftpb.Afts_Ipv4EntryKey{
					Prefix:    "1.1.1.1/32",
					Ipv4Entry: &aftpb.Afts_Ipv4Entry{},
				},
			},
		}, {
			NetworkInstance: "VRF-42",
			Entry: &spb.AFTOperation_Ipv4{
				Ipv4: &aftpb.Afts_Ipv4EntryKey{
					Prefix:    "2.2.2.2/32",
					Ipv4Entry: &aftpb.Afts_Ipv4Entry{},
				},
			},
		}},
		inGetRequest: &spb.GetRequest{
			NetworkInstance: &spb.GetRequest_All{
				All: &spb.Empty{},
			},
			Aft: spb.AFTType_ALL,
		},
		wantResponse: &spb.GetResponse{
			Entry: []*spb.AFTEntry{{
				NetworkInstance: server.DefaultNetworkInstanceName,
				Entry: &spb.AFTEntry_Ipv4{
					Ipv4: &aftpb.Afts_Ipv4EntryKey{
						Prefix:    "1.1.1.1/32",
						Ipv4Entry: &aftpb.Afts_Ipv4Entry{},
					},
				},
			}, {
				NetworkInstance: "VRF-42",
				Entry: &spb.AFTEntry_Ipv4{
					Ipv4: &aftpb.Afts_Ipv4EntryKey{
						Prefix:    "2.2.2.2/32",
						Ipv4Entry: &aftpb.Afts_Ipv4Entry{},
					},
				},
			}},
		},
	}, {
		desc:         "invalid request - nothing specified",
		inGetRequest: &spb.GetRequest{},
		wantErr:      true,
	}, {
		desc: "invalid request, unsupported AFT",
		inGetRequest: &spb.GetRequest{
			NetworkInstance: &spb.GetRequest_Name{
				Name: "foo",
			},
		},
		wantErr: true,
	}, {
		desc: "multiple entries - single NI - fltered",
		inOperations: []*spb.AFTOperation{{
			NetworkInstance: server.DefaultNetworkInstanceName,
			Entry: &spb.AFTOperation_Ipv4{
				Ipv4: &aftpb.Afts_Ipv4EntryKey{
					Prefix:    "1.1.1.1/32",
					Ipv4Entry: &aftpb.Afts_Ipv4Entry{},
				},
			},
		}, {
			NetworkInstance: server.DefaultNetworkInstanceName,
			Entry: &spb.AFTOperation_Ipv4{
				Ipv4: &aftpb.Afts_Ipv4EntryKey{
					Prefix:    "2.2.2.2/32",
					Ipv4Entry: &aftpb.Afts_Ipv4Entry{},
				},
			},
		}, {
			NetworkInstance: server.DefaultNetworkInstanceName,
			Entry: &spb.AFTOperation_NextHop{
				NextHop: &aftpb.Afts_NextHopKey{
					Index:   1,
					NextHop: &aftpb.Afts_NextHop{},
				},
			},
		}},
		inGetRequest: &spb.GetRequest{
			NetworkInstance: &spb.GetRequest_Name{
				Name: server.DefaultNetworkInstanceName,
			},
			Aft: spb.AFTType_IPV4,
		},
		wantResponse: &spb.GetResponse{
			Entry: []*spb.AFTEntry{{
				NetworkInstance: server.DefaultNetworkInstanceName,
				Entry: &spb.AFTEntry_Ipv4{
					Ipv4: &aftpb.Afts_Ipv4EntryKey{
						Prefix:    "1.1.1.1/32",
						Ipv4Entry: &aftpb.Afts_Ipv4Entry{},
					},
				},
			}, {
				NetworkInstance: server.DefaultNetworkInstanceName,
				Entry: &spb.AFTEntry_Ipv4{
					Ipv4: &aftpb.Afts_Ipv4EntryKey{
						Prefix:    "2.2.2.2/32",
						Ipv4Entry: &aftpb.Afts_Ipv4Entry{},
					},
				},
			}},
		},
	}}

	for _, tt := range tests {
		t.Run(tt.desc, func(t *testing.T) {
			nr := rib.New(server.DefaultNetworkInstanceName, rib.DisableRIBCheckFn())
			addedNIs := map[string]bool{server.DefaultNetworkInstanceName: true}

			for _, op := range tt.inOperations {
				ni := op.GetNetworkInstance()
				if !addedNIs[ni] {
					if err := nr.AddNetworkInstance(ni); err != nil {
						t.Fatalf("invalid operations, cannot add NI %s", ni)
					}
					addedNIs[ni] = true
				}
				if _, _, err := nr.AddEntry(ni, op); err != nil {
					t.Fatalf("invalid operations, cannot add entry to NI %s, (entry: %s), err: %v", ni, op, err)
				}
			}

			creds, err := credentials.NewServerTLSFromFile(testcommon.TLSCreds())
			if err != nil {
				t.Fatalf("cannot load TLS credentials, got err: %v", err)
			}
			srv := grpc.NewServer(grpc.Creds(creds))
			s, err := server.NewFake(server.DisableRIBCheckFn())
			if err != nil {
				t.Fatalf("cannot create server, error: %v", err)
			}

			s.InjectRIB(nr)

			l, err := net.Listen("tcp", "localhost:0")
			if err != nil {
				t.Fatalf("cannot create gRIBI server, %v", err)
			}

			spb.RegisterGRIBIServer(srv, s)

			go srv.Serve(l)
			defer srv.Stop()

			c, err := New()
			if err != nil {
				t.Fatalf("cannot create client, %v", err)
			}
			dctx, cancel := context.WithTimeout(context.Background(), 2*time.Second)
			defer cancel()

			if err := c.Dial(dctx, l.Addr().String()); err != nil {
				t.Fatalf("cannot connect to fake server, %v", err)
			}

			ctx, cancel := context.WithCancel(context.Background())
			defer cancel()

			got, err := c.Get(ctx, tt.inGetRequest)
			if (err != nil) != tt.wantErr {
				t.Fatalf("did not get expected error, got: %v, wantErr? %v", err, tt.wantErr)
			}

			if diff := cmp.Diff(got, tt.wantResponse,
				cmpopts.EquateEmpty(),
				protocmp.Transform(),
				protocmp.SortRepeated(func(a, b *spb.AFTEntry) bool {
					return prototext.Format(a) < prototext.Format(b)
				})); diff != "" {
				t.Fatalf("did not get expected responses, diff(-got,+want):\n%s", diff)
			}
		})
	}
}

func TestOpResultString(t *testing.T) {
	tests := []struct {
		desc     string
		inResult *OpResult
		want     string
	}{{
		desc:     "nil input",
		inResult: nil,
		want:     "<nil>",
	}, {
		desc:     "all fields nil",
		inResult: &OpResult{},
		want:     "<0 (0 nsec):>",
	}, {
		desc: "nil type in details",
		inResult: &OpResult{
			OperationID: 42,
		},
		want: "<0 (0 nsec): AFTOperation { ID: 42, Details: <nil>, Status: UNSET }>",
	}}

	for _, tt := range tests {
		t.Run(tt.desc, func(t *testing.T) {
			if got := tt.inResult.String(); got != tt.want {
				t.Fatalf("did not get expected string, got: %s, want: %s", got, tt.want)
			}
		})
	}
}

func TestFlush(t *testing.T) {
	tests := []struct {
		desc         string
		inClient     *Client
		inReq        *spb.FlushRequest
		inRIB        *rib.RIB
		inElectionID *spb.Uint128
		wantResponse *spb.FlushResponse
		wantErr      bool
	}{{
		desc: "missing election ID when client is SINGLE_PRIMARY",
		inClient: func() *Client {
			c, err := New(
				ElectedPrimaryClient(&spb.Uint128{
					High: 0,
					Low:  1,
				}),
			)
			if err != nil {
				t.Fatalf("can't initialise client, %v", err)
			}
			return c
		}(),
		inReq: &spb.FlushRequest{
			NetworkInstance: &spb.FlushRequest_All{
				All: &spb.Empty{},
			},
		},
		wantErr: true,
	}, {
		desc: "specified election ID when client is SINGLE_PRIMARY",
		inClient: func() *Client {
			c, err := New(
				ElectedPrimaryClient(&spb.Uint128{
					High: 0,
					Low:  1,
				}),
			)
			if err != nil {
				t.Fatalf("can't initialise client, %v", err)
			}
			return c
		}(),
		inReq: &spb.FlushRequest{
			Election: &spb.FlushRequest_Id{
				Id: &spb.Uint128{High: 0, Low: 1},
			},
			NetworkInstance: &spb.FlushRequest_All{
				All: &spb.Empty{},
			},
		},
		inElectionID: &spb.Uint128{High: 0, Low: 1},
	}, {
		desc: "overridden Election ID when client is SINGLE_PRIMARY",
		inClient: func() *Client {
			c, err := New(
				ElectedPrimaryClient(&spb.Uint128{
					High: 0,
					Low:  1,
				}),
			)
			if err != nil {
				t.Fatalf("can't initialise client, %v", err)
			}
			return c
		}(),
		inReq: &spb.FlushRequest{
			Election: &spb.FlushRequest_Override{
				Override: &spb.Empty{},
			},
			NetworkInstance: &spb.FlushRequest_All{
				All: &spb.Empty{},
			},
		},
		inElectionID: &spb.Uint128{High: 0, Low: 1},
	}, {
		desc: "named NI - exists",
		inClient: func() *Client {
			c, err := New()
			if err != nil {
				t.Fatalf("can't initialise client, %v", err)
			}
			return c
		}(),
		inReq: &spb.FlushRequest{
			NetworkInstance: &spb.FlushRequest_Name{
				Name: server.DefaultNetworkInstanceName,
			},
		},
	}, {
		desc: "named NI - missing",
		inClient: func() *Client {
			c, err := New()
			if err != nil {
				t.Fatalf("can't initialise client, %v", err)
			}
			return c
		}(),
		inReq: &spb.FlushRequest{
			NetworkInstance: &spb.FlushRequest_Name{
				Name: "doesn't-exist",
			},
		},
		wantErr: true,
	}, {
		desc: "named NI - empty string",
		inClient: func() *Client {
			c, err := New()
			if err != nil {
				t.Fatalf("can't initialise client, %v", err)
			}
			return c
		}(),
		inReq: &spb.FlushRequest{
			NetworkInstance: &spb.FlushRequest_Name{
				Name: "",
			},
		},
		wantErr: true,
	}, {
		desc: "election ID when client is not single primary",
		inClient: func() *Client {
			c, err := New()
			if err != nil {
				t.Fatalf("can't initialise client, %v", err)
			}
			return c
		}(),
		inReq: &spb.FlushRequest{
			NetworkInstance: &spb.FlushRequest_Name{
				Name: server.DefaultNetworkInstanceName,
			},
			Election: &spb.FlushRequest_Id{
				Id: &spb.Uint128{
					High: 1,
					Low:  1,
				},
			},
		},
		wantErr: true,
	}, {
		desc: "override with non-SINGLE_PRIMARY client",
		inClient: func() *Client {
			c, err := New()
			if err != nil {
				t.Fatalf("can't initialise client, %v", err)
			}
			return c
		}(),
		inReq: &spb.FlushRequest{
			NetworkInstance: &spb.FlushRequest_Name{
				Name: server.DefaultNetworkInstanceName,
			},
			Election: &spb.FlushRequest_Override{
				Override: &spb.Empty{},
			},
		},
		wantErr: true,
	}, {
		desc: "nil flush request",
		inClient: func() *Client {
			c, err := New()
			if err != nil {
				t.Fatalf("can't initialise client, %v", err)
			}
			return c
		}(),
		wantErr: true,
	}}

	for _, tt := range tests {
		t.Run(tt.desc, func(t *testing.T) {
			defer tt.inClient.Close()
			creds, err := credentials.NewServerTLSFromFile(testcommon.TLSCreds())
			if err != nil {
				t.Fatalf("cannot load TLS credentials, got err: %v", err)
			}
			srv := grpc.NewServer(grpc.Creds(creds))
			s, err := server.NewFake(
				server.DisableRIBCheckFn(),
			)
			if err != nil {
				t.Fatalf("cannot create server, error: %v", err)
			}

			s.InjectRIB(rib.New(server.DefaultNetworkInstanceName))
			if tt.inRIB != nil {
				s.InjectRIB(tt.inRIB)
			}

			if tt.inElectionID != nil {
				s.InjectElectionID(tt.inElectionID)
			}

			l, err := net.Listen("tcp", "localhost:0")
			if err != nil {
				t.Fatalf("cannot create gRIBI server, %v", err)
			}

			spb.RegisterGRIBIServer(srv, s)

			go srv.Serve(l)
			defer srv.Stop()

			dctx, cancel := context.WithTimeout(context.Background(), 2*time.Second)
			defer cancel()

			if err := tt.inClient.Dial(dctx, l.Addr().String()); err != nil {
				t.Fatalf("cannot connect to fake server, %v", err)
			}

			ctx, cancel := context.WithCancel(context.Background())
			defer cancel()

			res, err := tt.inClient.Flush(ctx, tt.inReq)
			if (err != nil) != tt.wantErr {
				t.Fatalf("did not get expected error, got: %v, wantErr? %v", err, tt.wantErr)
			}

			if res == nil {
				return
			}

			// ensure that the timestamp is numerically before the current time.
			if got, now := res.Timestamp, time.Now().UnixNano(); got > now {
				t.Fatalf("received impossible timestamp, got: %v, want: timestamp < %d", res, now)
			}
		})
	}
}

// TestServerModifyIntegration performs a basic integration test for the Modify
// RPC between the server and client to ensure that
// methods are covered by a test local to the client package.
func TestServerModifyIntegration(t *testing.T) {
	tests := []struct {
		desc   string
		testFn func(context.Context, *Client) error
	}{{
		desc: "connection",
		testFn: func(ctx context.Context, c *Client) error {
			defer c.Close()
			if err := c.Connect(ctx); err != nil {
				return fmt.Errorf("Connect(): cannot connect to server, %v", err)
			}
			return nil
		},
	}, {
		desc: "connect and await converged - no messages",
		testFn: func(ctx context.Context, c *Client) error {
			defer c.Close()
			if err := c.Connect(ctx); err != nil {
				return fmt.Errorf("Connect(): cannot connect to server, %v", err)
			}

			if err := c.AwaitConverged(ctx); err != nil {
				return fmt.Errorf("AwaitConverged(): returned error, %v", err)
			}
			return nil
		},
	}, {
		desc: "connect and start sending",
		testFn: func(ctx context.Context, c *Client) error {
			defer c.Close()
			if err := c.Connect(ctx); err != nil {
				return fmt.Errorf("Connect(): cannot connect to server, %v", err)
			}

			c.Q(&spb.ModifyRequest{
				Params: &spb.SessionParameters{
					AckType:     spb.SessionParameters_RIB_ACK,
					Redundancy:  spb.SessionParameters_SINGLE_PRIMARY,
					Persistence: spb.SessionParameters_PRESERVE,
				},
			})
			c.StartSending()

			if err := c.AwaitConverged(ctx); err != nil {
				return fmt.Errorf("AwaitConverged(): returned error, %v", err)
			}
			return nil
		},
	}}

	for _, tt := range tests {
		t.Run(tt.desc, func(t *testing.T) {
			nr := rib.New(server.DefaultNetworkInstanceName, rib.DisableRIBCheckFn())
			creds, err := credentials.NewServerTLSFromFile(testcommon.TLSCreds())
			if err != nil {
				t.Fatalf("cannot load TLS credentials, got err: %v", err)
			}
			srv := grpc.NewServer(grpc.Creds(creds))
			s, err := server.NewFake(server.DisableRIBCheckFn())
			if err != nil {
				t.Fatalf("cannot create server, error: %v", err)
			}

			s.InjectRIB(nr)
			l, err := net.Listen("tcp", "localhost:0")
			if err != nil {
				t.Fatalf("cannot create gRIBI server, %v", err)
			}

			spb.RegisterGRIBIServer(srv, s)

			go srv.Serve(l)
			defer srv.Stop()

			c, err := New()
			if err != nil {
				t.Fatalf("cannot create client, %v", err)
			}
			dctx, cancel := context.WithTimeout(context.Background(), 2*time.Second)
			defer cancel()
			if err := c.Dial(dctx, l.Addr().String()); err != nil {
				t.Fatalf("Dial(_, %s): cannot dial fake server, err: %v", l.Addr().String(), err)
			}
			ctx, cancel := context.WithCancel(context.Background())
			defer cancel()

			if err := tt.testFn(ctx, c); err != nil {
				t.Fatalf("failed test function, %v", err)
			}
		})
	}

}

type disconnectMode int64

const (
	_ disconnectMode = iota
	EOF
	PauseEOF
	PauseError
	LongPauseError
	NoError
	PauseNoError
)

func (d disconnectMode) String() string {
	switch d {
	case EOF:
		return "EOF"
	case PauseEOF:
		return "EOF after pause"
	case PauseError:
		return "Server error after pause"
	case LongPauseError:
		return "Server error after 100s pause"
	case NoError:
		return "nil error"
	case PauseNoError:
		return "nil error after pause"
	default:
		return fmt.Sprintf("%d", d)
	}
}

type disconnectingGRIBI struct {
	*spb.UnimplementedGRIBIServer
	mode disconnectMode
	// Set to true if we should also read the channel.
	receiver bool

	mu   sync.Mutex
	msgs []*spb.ModifyRequest
}

func (d *disconnectingGRIBI) Modify(stream spb.GRIBI_ModifyServer) error {
	var wg sync.WaitGroup

	wg.Add(1)
	go func() {
		defer wg.Done()
		for {
			m, err := stream.Recv()
			if err != nil {
				return
			}
			d.mu.Lock()
			d.msgs = append(d.msgs, m)
			d.mu.Unlock()
		}
	}()

	var err error
	switch d.mode {
	case EOF:
		err = io.EOF
	case PauseEOF:
		time.Sleep(2 * time.Second)
		err = io.EOF
	case PauseError:
		time.Sleep(2 * time.Second)
		err = status.Errorf(codes.ResourceExhausted, "yawn!")
	case LongPauseError:
		time.Sleep(100 * time.Second)
		err = status.Errorf(codes.ResourceExhausted, "slept 100 seconds")
	case NoError:
	case PauseNoError:
		time.Sleep(2 * time.Second)
	}
	if d.receiver {
		wg.Wait()
	}
	return err
}

func (d *disconnectingGRIBI) Flush(_ context.Context, _ *spb.FlushRequest) (*spb.FlushResponse, error) {
	return nil, status.Errorf(codes.Unimplemented, "unimplemented")
}

func (d *disconnectingGRIBI) Get(_ *spb.GetRequest, _ spb.GRIBI_GetServer) error {
	return status.Errorf(codes.Unimplemented, "unimplemented")
}

func newDisconnectingFake(t testing.TB, mode disconnectMode) (*disconnectingGRIBI, string, func()) {
	creds, err := credentials.NewServerTLSFromFile(testcommon.TLSCreds())
	if err != nil {
		t.Fatalf("cannot load TLS credentials, got err: %v", err)
	}
	srv := grpc.NewServer(grpc.Creds(creds))
	if err != nil {
		t.Fatalf("cannot create server, err: %v", err)
	}
	s := &disconnectingGRIBI{mode: mode}
	spb.RegisterGRIBIServer(srv, s)

	l, err := net.Listen("tcp", "localhost:0")
	if err != nil {
		t.Fatalf("cannot listen, err: %v", err)
	}

	go srv.Serve(l)
	return s, l.Addr().String(), srv.Stop
}

func TestDone(t *testing.T) {
	tests := []struct {
		desc                 string
		inMode               disconnectMode
		inReconnects         int
		inTimeoutSeconds     int
		inWaitTimeoutSeconds int
		wantDone             bool
	}{{
		desc:         "EOF returned",
		inMode:       EOF,
		inReconnects: 5,
		wantDone:     true,
	}, {
		desc:         "pause",
		inMode:       PauseError,
		inReconnects: 1,
		wantDone:     true,
	}, {
		desc:                 "inner context is cancelled",
		inMode:               LongPauseError,
		inTimeoutSeconds:     10,
		inWaitTimeoutSeconds: 1,
		inReconnects:         1,
		wantDone:             true,
	}, {
		desc:         "no error returned",
		inMode:       NoError,
		inReconnects: 1,
		wantDone:     true,
	}}

	for _, tt := range tests {
		t.Run(tt.desc, func(t *testing.T) {

			_, addr, stopSrv := newDisconnectingFake(t, tt.inMode)
			defer stopSrv()

			c, err := New()
			if err != nil {
				t.Fatalf("cannot create client, err: %v", err)
			}

			dur := 5 * time.Second
			if tt.inTimeoutSeconds != 0 {
				dur = time.Duration(tt.inTimeoutSeconds) * time.Second
			}

			dctx, cancel := context.WithTimeout(context.Background(), dur)
			defer cancel()
			if err := c.Dial(dctx, addr); err != nil {
				t.Fatalf("c.Dial(_, %s): cannot dial fake server, got err: %v", addr, err)
			}

			for i := 0; i <= tt.inReconnects; i++ {
				t.Logf("running reconnect %d for %s\n", i, tt.desc)
				var (
<<<<<<< HEAD
					wg      sync.WaitGroup
					connErr string
=======
					wg     sync.WaitGroup
					retErr error
>>>>>>> e98215e2
				)

				innerDur := 5 * time.Second
				if tt.inWaitTimeoutSeconds != 0 {
					innerDur = time.Duration(tt.inWaitTimeoutSeconds) * time.Second
				}

				waitCtx, cancel := context.WithTimeout(dctx, innerDur)
				defer cancel()

				if err := c.Connect(waitCtx); err != nil {
<<<<<<< HEAD
					connErr = fmt.Sprintf("Connect(): cannot connect to server, %v", err)
=======
					retErr = fmt.Errorf("Connect(): cannot connect to server, %v", err)
>>>>>>> e98215e2
				}

				c.Q(&spb.ModifyRequest{})
				c.StartSending()

				var got bool
				wg.Add(1)
				go func(ctx context.Context) {
					defer wg.Done()
					select {
					case <-c.Done():
						got = true
						return
					case <-ctx.Done():
						// This case only happens if the overall test times out.
					}
				}(dctx)

				wg.Wait()
<<<<<<< HEAD
				if connErr != "" {
					t.Fatalf("did not connect to server, got: %s, want: nil", connErr)
=======
				if retErr != nil {
					t.Fatalf("did not connect to server, got: %v, want: nil", retErr)
>>>>>>> e98215e2
				}
				if got != tt.wantDone {
					t.Fatalf("did not get done signal, got: %v, want: %v", got, tt.wantDone)
				}
				c.StopSending()
				c.Reset()
			}
		})
	}
}

func TestReconnect(t *testing.T) {
	// How many runs to do for unstable tests. Note that some tests have relatively long runtime
	// so this might result in test target timeouts if too high.
	manyRuns := 30
	tests := []struct {
		desc           string
		inModes        []disconnectMode // Must use Pause modes if results are expected.
		inReconnects   int
		inClientOpts   []Opt
		inMsgs         []*spb.ModifyRequest
		inMsgFn        func(int) []*spb.ModifyRequest
		inCallStop     bool
		inQBeforeStart bool
		inRunTime      time.Duration
		inSkipReset    bool
<<<<<<< HEAD
		inStopServer   bool
=======
>>>>>>> e98215e2
		wantMsgs       []*spb.ModifyRequest
		wantConnectErr bool
	}{{
		desc:         "reconnect - stop sending not called",
		inModes:      []disconnectMode{PauseNoError, PauseError, PauseEOF},
		inReconnects: 1,
		inClientOpts: []Opt{
			PersistEntries(),
		},
		inMsgs: []*spb.ModifyRequest{{
			ElectionId: &spb.Uint128{Low: 1},
		}},
		wantMsgs: []*spb.ModifyRequest{
			// Must get parameters before any other message.
			{Params: &spb.SessionParameters{Persistence: spb.SessionParameters_PRESERVE}},
			{ElectionId: &spb.Uint128{Low: 1}},
			{Params: &spb.SessionParameters{Persistence: spb.SessionParameters_PRESERVE}},
			{ElectionId: &spb.Uint128{Low: 1}},
		},
	}, {
		desc:         "reconnect - stop sending called",
		inModes:      []disconnectMode{PauseNoError, PauseError, EOF},
		inReconnects: 1,
		inClientOpts: []Opt{
			PersistEntries(),
		},
		inMsgs: []*spb.ModifyRequest{{
			ElectionId: &spb.Uint128{Low: 1},
		}},
		inCallStop: true,
		wantMsgs: []*spb.ModifyRequest{
			// Must get parameters before any other message.
			{Params: &spb.SessionParameters{Persistence: spb.SessionParameters_PRESERVE}},
			{ElectionId: &spb.Uint128{Low: 1}},
			{Params: &spb.SessionParameters{Persistence: spb.SessionParameters_PRESERVE}},
			{ElectionId: &spb.Uint128{Low: 1}},
		},
	}, {
		desc:         "reconnect - client qs before calling start",
		inModes:      []disconnectMode{PauseNoError, PauseError, PauseEOF},
		inReconnects: 1,
		inClientOpts: []Opt{
			PersistEntries(),
		},
		inMsgs: []*spb.ModifyRequest{{
			ElectionId: &spb.Uint128{Low: 1},
		}},
		inQBeforeStart: true,
		wantMsgs: []*spb.ModifyRequest{
			// Must get parameters before any other message.
			{Params: &spb.SessionParameters{Persistence: spb.SessionParameters_PRESERVE}},
			{ElectionId: &spb.Uint128{Low: 1}},
			{Params: &spb.SessionParameters{Persistence: spb.SessionParameters_PRESERVE}},
			{ElectionId: &spb.Uint128{Low: 1}},
		},
	}, {
		desc:         "reconnect - client qs before calling start but has stopped",
		inModes:      []disconnectMode{PauseNoError, PauseError, PauseEOF},
		inReconnects: 1,
		inClientOpts: []Opt{
			PersistEntries(),
		},
		inMsgs: []*spb.ModifyRequest{{
			ElectionId: &spb.Uint128{Low: 1},
		}},
		inCallStop:     true,
		inQBeforeStart: true,
		wantMsgs: []*spb.ModifyRequest{
			// Must get parameters before any other message.
			{Params: &spb.SessionParameters{Persistence: spb.SessionParameters_PRESERVE}},
			{ElectionId: &spb.Uint128{Low: 1}},
			{Params: &spb.SessionParameters{Persistence: spb.SessionParameters_PRESERVE}},
			{ElectionId: &spb.Uint128{Low: 1}},
		},
	}, {
		desc:         "very unstable server",
		inModes:      []disconnectMode{PauseNoError, PauseEOF, PauseError},
		inReconnects: manyRuns,
		inClientOpts: []Opt{
			PersistEntries(),
			ElectedPrimaryClient(&spb.Uint128{Low: 42}),
		},
		inMsgFn: func(attempt int) []*spb.ModifyRequest {
			return []*spb.ModifyRequest{
				{ElectionId: &spb.Uint128{Low: uint64(42 + attempt)}},
			}
		},
		inRunTime: time.Duration(manyRuns) * 2 * time.Second,
		wantMsgs: func() []*spb.ModifyRequest {
			msgs := []*spb.ModifyRequest{}
			for i := 0; i <= manyRuns; i++ {
				msgs = append(msgs,
					[]*spb.ModifyRequest{
						{Params: &spb.SessionParameters{Persistence: spb.SessionParameters_PRESERVE, Redundancy: spb.SessionParameters_SINGLE_PRIMARY}},
						{ElectionId: &spb.Uint128{Low: 42}},
						{ElectionId: &spb.Uint128{Low: uint64(42 + i)}},
					}...)
			}
			return msgs
		}(),
	}, {
		desc:         "very unstable server - don't check results",
		inModes:      []disconnectMode{NoError, EOF},
		inReconnects: manyRuns,
		inClientOpts: []Opt{
			PersistEntries(),
			ElectedPrimaryClient(&spb.Uint128{Low: 42}),
		},
		inMsgFn: func(attempt int) []*spb.ModifyRequest {
			return []*spb.ModifyRequest{
				{ElectionId: &spb.Uint128{Low: uint64(42 + attempt)}},
			}
		},
		inRunTime: time.Duration(manyRuns) * 2 * time.Second,
<<<<<<< HEAD
	}, {
		desc:         "server that isn't even listening",
		inModes:      []disconnectMode{EOF}, // Doesn't matter, we are not going to dial it.
		inReconnects: 10,                    // More than the buffer depth of modifyCh.
		inRunTime:    5 * time.Second,
		inStopServer: true,
=======
>>>>>>> e98215e2
	}}

	for _, tt := range tests {
		for _, mode := range tt.inModes {
			t.Run(fmt.Sprintf("%s - mode %s", tt.desc, mode), func(t *testing.T) {
				server, addr, stop := newDisconnectingFake(t, mode)
				server.receiver = true
				defer stop()

				c, err := New(tt.inClientOpts...)
				if err != nil {
					t.Fatalf("cannot create client, err: %v", err)
				}
				to := tt.inRunTime
				if to.Seconds() < 2.0 {
					to = 2 * time.Second
				}
				dctx, cancel := context.WithTimeout(context.Background(), to)
				defer cancel()

				if err := c.Dial(dctx, addr); err != nil {
					t.Fatalf("c.Dial(_, %s): cannot dial fake server, got err: %v", addr, err)
				}

				for i := 0; i <= tt.inReconnects; i++ {
<<<<<<< HEAD
					if tt.inStopServer && i > 0 {
						// Kill the server so that its no longer listening.
						stop()
					}
=======
>>>>>>> e98215e2
					t.Logf("reconnecting to server (mode: %s), attempt: %d", mode, i)
					var (
						wg     sync.WaitGroup
						retErr error
					)

					select {
					case <-dctx.Done():
						t.Fatalf("dial context timed out, %v", err)
					default:
					}

					waitCtx, stopWait := context.WithTimeout(dctx, 200*time.Millisecond)
					defer stopWait()

					if err := c.Connect(waitCtx); err != nil {
<<<<<<< HEAD
						switch {
						case tt.inStopServer && i == 0, !tt.inStopServer:
							retErr = fmt.Errorf("Connect(): cannot connect to server, %v", err)
						default:
						}
=======
						retErr = fmt.Errorf("Connect(): cannot connect to server, %v", err)
>>>>>>> e98215e2
					}

					runMsg := tt.inMsgs
					if tt.inMsgFn != nil {
						runMsg = tt.inMsgFn(i)
					}

					if tt.inQBeforeStart {
						for _, m := range runMsg {
							c.Q(m)
						}
					}

					c.StartSending()
					if tt.inCallStop {
						defer c.StopSending()
					}

					if !tt.inQBeforeStart {
						for _, m := range runMsg {
							c.Q(m)
						}
					}

					var reconnected bool
					wg.Add(1)
					go func(ctx context.Context) {
						defer wg.Done()
						select {
						case <-c.Done():
							reconnected = true
							return
						case <-ctx.Done():
							reconnected = true
							return
						}
					}(waitCtx)

					wg.Wait()
					// Sanity check - we should have no error, and have the server go away.
					if retErr != nil {
						t.Fatalf("did not connect to server, got: %v, want: nil", retErr)
					}
					if !reconnected {
						t.Fatalf("did not reconnect to server, got: %v, want: true", reconnected)
					}
					c.Reset()
				}

				if tt.wantMsgs != nil {
					// Now check the messages that we saw at the server.
					server.mu.Lock()
					defer server.mu.Unlock()
					if diff := cmp.Diff(server.msgs, tt.wantMsgs, protocmp.Transform()); diff != "" {
						t.Fatalf("did not get expected messages, diff(-got,+want):\n%s", diff)
					}
				}
			})
		}
	}
}

func TestReset(t *testing.T) {
	newC := func() *Client {
		c, _ := New()
		return c
	}
	tests := []struct {
		desc     string
		inClient *Client
	}{{
		desc:     "no fields set",
		inClient: newC(),
	}, {
		desc: "set fields",
		inClient: func() *Client {
			c, _ := New()
			c.sendErr = []error{errors.New("fish")}
			c.readErr = []error{errors.New("chips")}
			c.qs.sendq = []*spb.ModifyRequest{{}}
			c.qs.pendq = &pendingQueue{
				Ops: map[uint64]*PendingOp{1: {}},
			}
			c.qs.resultq = []*OpResult{{}}
			return c
		}(),
	}}

	for _, tt := range tests {
		t.Run(tt.desc, func(t *testing.T) {
			// Setup, make sure it looks like our goroutines are started.
			tt.inClient.sendExitCh = make(chan struct{}, 1)
			tt.inClient.sendExitCh <- struct{}{}
			close(tt.inClient.sendExitCh)

			tt.inClient.Reset()
			c := tt.inClient
			// Don't compare the whole struct because there are unexported fields and it is not for public consumption.

			if len(c.sendErr) != 0 {
				t.Errorf("unexpected send errors, got: %d, want: 0", len(c.sendErr))
			}
			if len(c.readErr) != 0 {
				t.Errorf("unexpected read errors, got: %d, want: 0", len(c.readErr))
			}
			if len(c.qs.sendq) != 0 {
				t.Errorf("unexpected send queue got: %d, want: 0", len(c.qs.sendq))
			}
			if len(c.qs.pendq.Ops) != 0 {
				t.Errorf("unexpected pending queue, got: %d, want: 0", len(c.qs.pendq.Ops))
			}
			if len(c.qs.resultq) != 0 {
				t.Errorf("unexpected results queue, got: %d, want: 0", len(c.qs.resultq))
			}
		})
	}
}<|MERGE_RESOLUTION|>--- conflicted
+++ resolved
@@ -1853,13 +1853,8 @@
 			for i := 0; i <= tt.inReconnects; i++ {
 				t.Logf("running reconnect %d for %s\n", i, tt.desc)
 				var (
-<<<<<<< HEAD
-					wg      sync.WaitGroup
-					connErr string
-=======
 					wg     sync.WaitGroup
 					retErr error
->>>>>>> e98215e2
 				)
 
 				innerDur := 5 * time.Second
@@ -1871,11 +1866,7 @@
 				defer cancel()
 
 				if err := c.Connect(waitCtx); err != nil {
-<<<<<<< HEAD
-					connErr = fmt.Sprintf("Connect(): cannot connect to server, %v", err)
-=======
 					retErr = fmt.Errorf("Connect(): cannot connect to server, %v", err)
->>>>>>> e98215e2
 				}
 
 				c.Q(&spb.ModifyRequest{})
@@ -1895,13 +1886,8 @@
 				}(dctx)
 
 				wg.Wait()
-<<<<<<< HEAD
-				if connErr != "" {
-					t.Fatalf("did not connect to server, got: %s, want: nil", connErr)
-=======
 				if retErr != nil {
 					t.Fatalf("did not connect to server, got: %v, want: nil", retErr)
->>>>>>> e98215e2
 				}
 				if got != tt.wantDone {
 					t.Fatalf("did not get done signal, got: %v, want: %v", got, tt.wantDone)
@@ -1928,10 +1914,7 @@
 		inQBeforeStart bool
 		inRunTime      time.Duration
 		inSkipReset    bool
-<<<<<<< HEAD
 		inStopServer   bool
-=======
->>>>>>> e98215e2
 		wantMsgs       []*spb.ModifyRequest
 		wantConnectErr bool
 	}{{
@@ -2046,15 +2029,12 @@
 			}
 		},
 		inRunTime: time.Duration(manyRuns) * 2 * time.Second,
-<<<<<<< HEAD
 	}, {
 		desc:         "server that isn't even listening",
 		inModes:      []disconnectMode{EOF}, // Doesn't matter, we are not going to dial it.
 		inReconnects: 10,                    // More than the buffer depth of modifyCh.
 		inRunTime:    5 * time.Second,
 		inStopServer: true,
-=======
->>>>>>> e98215e2
 	}}
 
 	for _, tt := range tests {
@@ -2080,13 +2060,10 @@
 				}
 
 				for i := 0; i <= tt.inReconnects; i++ {
-<<<<<<< HEAD
 					if tt.inStopServer && i > 0 {
 						// Kill the server so that its no longer listening.
 						stop()
 					}
-=======
->>>>>>> e98215e2
 					t.Logf("reconnecting to server (mode: %s), attempt: %d", mode, i)
 					var (
 						wg     sync.WaitGroup
@@ -2103,15 +2080,11 @@
 					defer stopWait()
 
 					if err := c.Connect(waitCtx); err != nil {
-<<<<<<< HEAD
 						switch {
 						case tt.inStopServer && i == 0, !tt.inStopServer:
 							retErr = fmt.Errorf("Connect(): cannot connect to server, %v", err)
 						default:
 						}
-=======
-						retErr = fmt.Errorf("Connect(): cannot connect to server, %v", err)
->>>>>>> e98215e2
 					}
 
 					runMsg := tt.inMsgs
