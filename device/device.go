--- conflicted
+++ resolved
@@ -146,22 +146,12 @@
 				},
 			})
 		}
-<<<<<<< HEAD
 
 		// server.WithFIBProgrammedCheck()
 		//   -> gives us a function that checks whether an ID is a tristate (ok, failed, pending)
 		//   -> plumb this through to the rib - and have a fib pending queue for responding.
 		//
 		// here we just write to something that the server has access to.
-=======
-		// TODO(robjs): add to the system RIB here - we need to plumb
-		// an error back to say that the FIB was not programmed.
-		// This means that we need the server to be aware of the FIB programming
-		// function, and be able to check with it whether something was programmed
-		// or not. We can implement an interface that allows us to create and hand
-		// that "checker" function to the server and write the contents here.
-		// This will be needed to allow testing of failures of FIB programming.
->>>>>>> 2c5fc152
 	}
 
 	gr := optGRIBIAddr(opts)
