// Copyright 2021 Google LLC
//
// Licensed under the Apache License, Version 2.0 (the "License");
// you may not use this file except in compliance with the License.
// You may obtain a copy of the License at
//
//      http://www.apache.org/licenses/LICENSE-2.0
//
// Unless required by applicable law or agreed to in writing, software
// distributed under the License is distributed on an "AS IS" BASIS,
// WITHOUT WARRANTIES OR CONDITIONS OF ANY KIND, either express or implied.
// See the License for the specific language governing permissions and
// limitations under the License.

// Package fluent defines a fluent-style API for a gRIBI client that
// can be called from testing frameworks such as ONDATRA.
package fluent

import (
	"context"
	"errors"
	"fmt"
	"testing"

	log "github.com/golang/glog"
	"github.com/openconfig/gribigo/client"
	"github.com/openconfig/gribigo/constants"
	"google.golang.org/grpc/codes"
	"google.golang.org/grpc/status"
	"google.golang.org/protobuf/proto"

	aftpb "github.com/openconfig/gribi/v1/proto/gribi_aft"
	spb "github.com/openconfig/gribi/v1/proto/service"
	wpb "github.com/openconfig/ygot/proto/ywrapper"
)

// GRIBIClient stores internal state and arguments related to the gRIBI client
// that is exposed by the fluent API.
type GRIBIClient struct {
	// connection stores the configuration related to the connection.
	connection *gRIBIConnection
	// Internal state.
	c *client.Client
	// ctx is the context being used to dial.
	ctx context.Context

	// opCount is the count of AFTOperations that has been sent by the client,
	// used to populate the ID of AFTOperation messages automatically.
	opCount uint64
	// currentElectionID is the current electionID that the client should use.
	currentElectionID *spb.Uint128
}

type gRIBIConnection struct {
	// targetAddr stores the address that is to be dialed by the client.
	targetAddr string
	// stub is a gRPC GRIBIClient stub implementation that could be used
	// alternatively in lieu of targetAddr.
	stub spb.GRIBIClient
	// redundMode specifies the redundancy mode that the client is using,
	// this is set only at initialisation time and cannot be changed during
	// the lifetime of the session.
	redundMode RedundancyMode
	// electionID specifies the initial election ID for the client.
	electionID *spb.Uint128
	// persist indicates whether the client requests that the server persists
	// entries after it disconnects.
	persist bool
	// fibACK indicates whether the client requests that the server sends
	// a FIB ACK rather than a RIB ACK.
	fibACK bool

	// parent is a pointer to the parent of the gRIBIConnection.
	parent *GRIBIClient
}

// NewClient returns a new gRIBI client instance, and is an entrypoint to this
// package.
func NewClient() *GRIBIClient {
	return &GRIBIClient{}
}

// Connection allows any parameters relating to gRIBI connections to be set through
// the gRIBI fluent API.
func (g *GRIBIClient) Connection() *gRIBIConnection {
	if g.connection != nil {
		return g.connection
	}
	c := &gRIBIConnection{parent: g}
	g.connection = c
	return c
}

// WithTarget specifies the gRIBI target (server) address that is to be dialed,
// the addr argument supplied is the address of the server specified in the standard
// form of address:port.
func (g *gRIBIConnection) WithTarget(addr string) *gRIBIConnection {
	g.targetAddr = addr
	g.stub = nil
	return g
}

// WithStub specifies the gRPC GRIBIClient stub for use with this
// connection, in lieu of a gRIBI target (server) address.
func (g *gRIBIConnection) WithStub(stub spb.GRIBIClient) *gRIBIConnection {
	g.targetAddr = ""
	g.stub = stub
	return g
}

// WithPersistence specifies that the gRIBI server should maintain the RIB
// state after the client disconnects.
func (g *gRIBIConnection) WithPersistence() *gRIBIConnection {
	g.persist = true
	return g
}

// WithFIBACK indicates that the gRIBI server should send an ACK after the
// entry has been programmed into the FIB.
func (g *gRIBIConnection) WithFIBACK() *gRIBIConnection {
	g.fibACK = true
	return g
}

// RedundancyMode is a type used to indicate the redundancy modes supported in gRIBI.
type RedundancyMode int64

const (
	_ RedundancyMode = iota
	// AllPrimaryClients indicates that all clients should be treated as a primary
	// and the server should do reference counting and bestpath selection between
	// them using the standard mechansisms defined in gRIBI.
	AllPrimaryClients
	// ElectedPrimaryClient indicates that this client is treated as part of an
	// elected set of clients that have an external election process that assigns
	// a uint128 election ID.
	ElectedPrimaryClient
)

// WithRedundancyMode specifies the redundancy mode that is to be used by the client
// from the enumerated types specified in the RedundancyMode.
func (g *gRIBIConnection) WithRedundancyMode(m RedundancyMode) *gRIBIConnection {
	g.redundMode = m
	return g
}

// WithInitialElectionID specifies the election ID that is to be used to start the
// connection. It is not sent until a Modify RPC has been opened to the client. The
// arguments specify the high and low 64-bit integers that from the uint128.
func (g *gRIBIConnection) WithInitialElectionID(low, high uint64) *gRIBIConnection {
	eid := &spb.Uint128{
		Low:  low,
		High: high,
	}
	g.electionID = eid
	// also set the current election ID for subsequent operations.
	g.parent.currentElectionID = eid
	return g
}

// Start connects the gRIBI client to the target using the specified context as
// the connection parameters. The dial to the target is blocking, so Start() will
// not return until a connection is successfully made. Any error in parsing the
// specified arguments required for connections is raised using the supplied
// testing.TB.
func (g *GRIBIClient) Start(ctx context.Context, t testing.TB) {
	t.Helper()
	if c := g.connection; c.targetAddr == "" && c.stub == nil {
		t.Fatalf("cannot dial without specifying target address or stub")
	}

	opts := []client.Opt{}
	switch g.connection.redundMode {
	case AllPrimaryClients:
		opts = append(opts, client.AllPrimaryClients())
	case ElectedPrimaryClient:
		if g.connection.electionID == nil {
			t.Fatalf("client must specify Election ID in elected primary mode")
		}
		opts = append(opts, client.ElectedPrimaryClient(g.connection.electionID))
	}

	if g.connection.persist {
		opts = append(opts, client.PersistEntries())
	}

	if g.connection.fibACK {
		opts = append(opts, client.FIBACK())
	}

	log.V(2).Infof("setting client parameters to %+v", opts)
	c, err := client.New(opts...)
	if err != nil {
		t.Fatalf("cannot create new client, %v", err)
	}
	g.c = c

	if g.connection.stub != nil {
		log.V(2).Infof("using stub %#v", g.connection.stub)
		c.UseStub(g.connection.stub)
	} else {
		log.V(2).Infof("dialing %s", g.connection.targetAddr)
		if err := c.Dial(ctx, g.connection.targetAddr); err != nil {
			t.Fatalf("cannot dial target, %v", err)
		}
	}

	g.ctx = ctx
}

// Stop specifies that the gRIBI client should stop sending operations,
// and subsequently disconnect from the server.
func (g *GRIBIClient) Stop(t testing.TB) {
	g.c.StopSending()
	if err := g.c.Close(); err != nil {
		t.Fatalf("cannot disconnect from server, %v", err)
	}
}

// StartSending specifies that the Modify stream to the target should be made, and
// the client should start to send any queued messages to the target. Any error
// encountered is reported using the supplied testing.TB.
func (g *GRIBIClient) StartSending(ctx context.Context, t testing.TB) {
	t.Helper()
	if err := g.c.Connect(ctx); err != nil {
		t.Fatalf("cannot connect Modify request, %v", err)
	}
	g.c.StartSending()
}

// Await waits until the underlying gRIBI client has completed its work to return -
// complete is defined as both the send and pending queue being empty, or an error
// being hit by the client. It returns an error in the case that there were errors
// reported.
func (g *GRIBIClient) Await(ctx context.Context, t testing.TB) error {
	if err := g.c.AwaitConverged(ctx); err != nil {
		return err
	}
	return nil
}

// Results returns the transaction results from the client. If the client is not converged
// it will return a partial set of results from transactions that have completed, otherwise
// it will return the complete set of results received from the server.
func (g *GRIBIClient) Results(t testing.TB) []*client.OpResult {
	r, err := g.c.Results()
	if err != nil {
		t.Fatalf("did not get valid results, %v", err)
	}
	return r
}

// Status returns the status of the client. It can be used to check whether there pending
// operations or whether errors have occurred in the client.
func (g *GRIBIClient) Status(t testing.TB) *client.ClientStatus {
	s, err := g.c.Status()
	if err != nil {
		t.Fatalf("did not get valid status, %v", err)
	}
	return s
}

// gRIBIGet is a container for arguments to the Get RPC.
type gRIBIGet struct {
	// parent is a reference to the parent client.
	parent *GRIBIClient
	// pb is the GetRequest protobuf.
	pb *spb.GetRequest
}

// Get is a wrapper for the gRIBI Get RPC which is used to retrieve the current
// entries that are in the active gRIBI RIB. Get returns only entries that have
// been succesfully installed according to the request's ACK type. It can be filtered
// according to network instance and AFT.
func (g *GRIBIClient) Get() *gRIBIGet {
	return &gRIBIGet{
		parent: g,
		pb:     &spb.GetRequest{},
	}
}

// AllNetworkInstance requests entries from all network instances.
func (g *gRIBIGet) AllNetworkInstances() *gRIBIGet {
	g.pb.NetworkInstance = &spb.GetRequest_All{
		All: &spb.Empty{},
	}
	return g
}

// WithNetworkInstance requests the specific network instance, ni, with the Get
// request.
func (g *gRIBIGet) WithNetworkInstance(ni string) *gRIBIGet {
	g.pb.NetworkInstance = &spb.GetRequest_Name{
		Name: ni,
	}
	return g
}

// AFT is an enumerated type describing the AFTs available within gRIBI.
type AFT int64

const (
	_ AFT = iota
	AllAFTs
	// IPv4 references the IPv4Entry AFT.
	IPv4
	// NextHopGroup references the NextHopGroupEntry AFT.
	NextHopGroup
	// NextHop references the NextHop AFT.
	NextHop
)

// aftMap provides mapping between the AFT enumerated type within the fluent
// package and that within the gRIBI protobuf.
var aftMap = map[AFT]spb.AFTType{
	AllAFTs:      spb.AFTType_ALL,
	IPv4:         spb.AFTType_IPV4,
	NextHopGroup: spb.AFTType_NEXTHOP_GROUP,
	NextHop:      spb.AFTType_NEXTHOP,
}

// WithAFT specifies the AFT for which the Get request is made. The AllAFTs
// value can be used to retrieve all AFTs.
func (g *gRIBIGet) WithAFT(a AFT) *gRIBIGet {
	g.pb.Aft = aftMap[a]
	return g
}

// Send issues Get RPC to the target and returns the results.
func (g *gRIBIGet) Send() (*spb.GetResponse, error) {
	return g.parent.c.Get(g.parent.ctx, g.pb)
}

// Modify wraps methods that trigger operations within the gRIBI Modify RPC.
func (g *GRIBIClient) Modify() *gRIBIModify {
	return &gRIBIModify{parent: g}
}

// gRIBIModify provides a wrapper for methods associated with the gRIBI Modify RPC.
type gRIBIModify struct {
	// parent is a pointer to the parent of the gRIBI modify.
	parent *GRIBIClient
}

// AddEntry creates an operation adding the set of entries specified to the server.
func (g *gRIBIModify) AddEntry(t testing.TB, entries ...GRIBIEntry) *gRIBIModify {
	m, err := g.entriesToModifyRequest(spb.AFTOperation_ADD, entries)
	if err != nil {
		t.Fatalf("cannot build modify request: %v", err)
	}
	g.parent.c.Q(m)
	return g
}

// DeleteEntry creates an operation deleting the set of entries specified from the server.
func (g *gRIBIModify) DeleteEntry(t testing.TB, entries ...GRIBIEntry) *gRIBIModify {
	m, err := g.entriesToModifyRequest(spb.AFTOperation_DELETE, entries)
	if err != nil {
		t.Fatalf("cannot build modify request, %v", err)
	}
	g.parent.c.Q(m)
	return g
}

// ReplaceEntry creates an operation replacing the set of entries specified on the server.
func (g *gRIBIModify) ReplaceEntry(t testing.TB, entries ...GRIBIEntry) *gRIBIModify {
	m, err := g.entriesToModifyRequest(spb.AFTOperation_REPLACE, entries)
	if err != nil {
		t.Fatalf("cannot build modify request, %v", err)
	}
	g.parent.c.Q(m)
	return g
}

// UpdateElectionID updates the election ID on the gRIBI Modify channel using value provided.
// The election ID is a uint128 made up of concatenating the low and high uint64 values provided.
func (g *gRIBIModify) UpdateElectionID(t testing.TB, low, high uint64) *gRIBIModify {
	g.parent.c.Q(&spb.ModifyRequest{
		ElectionId: &spb.Uint128{
			Low:  low,
			High: high,
		},
	})
	return g
}

// entriesToModifyRequest creates a ModifyRequest from a set of input entries.
func (g *gRIBIModify) entriesToModifyRequest(op spb.AFTOperation_Operation, entries []GRIBIEntry) (*spb.ModifyRequest, error) {
	m := &spb.ModifyRequest{}
	for _, e := range entries {
		ep, err := e.OpProto()
		if err != nil {
			return nil, fmt.Errorf("cannot build entry protobuf, got err: %v", err)
		}
		ep.Op = op

		// ID was unset, so use the library maintained count. Note, that clients
		// should not use both explictly and manually specified IDs. To this end
		// initially we do not allow this API to be used for anything other than
		// automatically set values.
		if ep.Id != 0 {
			return nil, fmt.Errorf("cannot use explicitly set operation IDs for a message, got: %d, want: 0", ep.Id)
		}

		if g.parent == nil {
			return nil, errors.New("invalid nil parent")
		}
		// increment before first use of the opCount so that we start at 1.
		g.parent.opCount++
		ep.Id = g.parent.opCount

		// If the election ID wasn't explicitly set then write the current one
		// to the message if this is a client that requires it.
		if g.parent.connection != nil && g.parent.connection.redundMode == ElectedPrimaryClient && ep.ElectionId == nil {
			ep.ElectionId = g.parent.currentElectionID
		}

		m.Operation = append(m.Operation, ep)
	}
	return m, nil
}

// GRIBIEntry is an entry implemented for all types that can be returned
// as a gRIBI entry.
type GRIBIEntry interface {
	// OpProto builds the entry as a new AFTOperation protobuf.
	OpProto() (*spb.AFTOperation, error)
	// EntryProto builds the entry as a new AFTEntry protobuf.
	EntryProto() (*spb.AFTEntry, error)
}

// ipv4Entry is the internal representation of a gRIBI IPv4Entry.
type ipv4Entry struct {
	// pb is the gRIBI IPv4Entry that is being composed.
	pb *aftpb.Afts_Ipv4EntryKey
	// ni is the network instance to which the IPv4Entry is applied.
	ni string
	// electionID is an explicit election ID to be used for an
	// operation using the entry.
	electionID *spb.Uint128
}

// IPv4Entry returns a new gRIBI IPv4Entry builder.
func IPv4Entry() *ipv4Entry {
	return &ipv4Entry{
		pb: &aftpb.Afts_Ipv4EntryKey{
			Ipv4Entry: &aftpb.Afts_Ipv4Entry{},
		},
	}
}

// WithPrefix sets the prefix of the IPv4Entry to the specified value, which
// must be a valid IPv4 prefix in the form prefix/mask.
func (i *ipv4Entry) WithPrefix(p string) *ipv4Entry {
	i.pb.Prefix = p
	return i
}

// WithNetworkInstance specifies the network instance to which the IPv4Entry
// is being applied.
func (i *ipv4Entry) WithNetworkInstance(n string) *ipv4Entry {
	i.ni = n
	return i
}

// WithNextHopGroup specifies the next-hop group that the IPv4Entry points to.
func (i *ipv4Entry) WithNextHopGroup(u uint64) *ipv4Entry {
	i.pb.Ipv4Entry.NextHopGroup = &wpb.UintValue{Value: u}
	return i
}

// WithNextHopGroupNetworkInstance specifies the network-instance within which
// the next-hop-group for the IPv4 entry should be resolved.
func (i *ipv4Entry) WithNextHopGroupNetworkInstance(n string) *ipv4Entry {
	i.pb.Ipv4Entry.NextHopGroupNetworkInstance = &wpb.StringValue{Value: n}
	return i
}

// WithMetadata specifies a byte slice that is stored as metadata alongside
// the entry on the gRIBI server.
func (i *ipv4Entry) WithMetadata(b []byte) *ipv4Entry {
	i.pb.Ipv4Entry.EntryMetadata = &wpb.BytesValue{Value: b}
	return i
}

// WithElectionID specifies an explicit election ID to be used for the Entry.
// The election ID is made up of the concatenation of the low and high uint64
// values provided.
func (i *ipv4Entry) WithElectionID(low, high uint64) *ipv4Entry {
	i.electionID = &spb.Uint128{
		Low:  low,
		High: high,
	}
	return i
}

// OpProto implements the gRIBIEntry interface, returning a gRIBI AFTOperation. ID
// and ElectionID are explicitly not populated such that they can be populated by
// the function (e.g., AddEntry) to which they are an argument.
func (i *ipv4Entry) OpProto() (*spb.AFTOperation, error) {
	return &spb.AFTOperation{
		NetworkInstance: i.ni,
		Entry: &spb.AFTOperation_Ipv4{
			Ipv4: proto.Clone(i.pb).(*aftpb.Afts_Ipv4EntryKey),
		},
		ElectionId: i.electionID,
	}, nil
}

// EntryProto implements the GRIBIEntry interface, building a gRIBI AFTEntry.
func (i *ipv4Entry) EntryProto() (*spb.AFTEntry, error) {
	return &spb.AFTEntry{
		NetworkInstance: i.ni,
		Entry: &spb.AFTEntry_Ipv4{
			Ipv4: proto.Clone(i.pb).(*aftpb.Afts_Ipv4EntryKey),
		},
	}, nil
}

// nextHopEntry is the internal representation of a next-hop Entry in gRIBI.
type nextHopEntry struct {
	// ni is the network instance that the next-hop entry is within.
	ni string
	// pb is the AFT protobuf representing the next-hop entry.
	pb *aftpb.Afts_NextHopKey

	// electionID is an explicit electionID to be used hen the next-hop entry
	// is programmed.
	electionID *spb.Uint128
}

// NextHopEntry returns a builder that can be used to build up a NextHop within
// gRIBI.
func NextHopEntry() *nextHopEntry {
	return &nextHopEntry{
		pb: &aftpb.Afts_NextHopKey{
			NextHop: &aftpb.Afts_NextHop{},
		},
	}
}

// WithIndex specifies the index of the next-hop entry.
func (n *nextHopEntry) WithIndex(i uint64) *nextHopEntry {
	n.pb.Index = i
	return n
}

// WithNetworkInstance specifies the network instance within which the next-hop
// is being created.
func (n *nextHopEntry) WithNetworkInstance(ni string) *nextHopEntry {
	n.ni = ni
	return n
}

// WithIPAddress specifies an IP address to be used for the next-hop. The IP
// address is resolved within the network instance specified by WithNextHopNetworkInstance.
func (n *nextHopEntry) WithIPAddress(addr string) *nextHopEntry {
	n.pb.NextHop.IpAddress = &wpb.StringValue{Value: addr}
	return n
}

// WithNextHopNetworkInstance specifies the network instance within which the next-hop
// should be resolved. If it is not specified, the next-hop is resolved in the network
// instance that the next-hop is installed in. If no other parameters are specified, the
// lookup uses the input packet within the specified network instance to determine the
// next-hop.
func (n *nextHopEntry) WithNextHopNetworkInstance(ni string) *nextHopEntry {
	n.pb.NextHop.NetworkInstance = &wpb.StringValue{Value: ni}
	return n
}

// WithElectionID specifies an explicit election ID that is to be used hen the next hop
// is programmed in an AFTOperation. The electionID is a uint128 made up of concatenating
// the low and high uint64 values provided.
func (n *nextHopEntry) WithElectionID(low, high uint64) *nextHopEntry {
	n.electionID = &spb.Uint128{
		Low:  low,
		High: high,
	}
	return n
}

// TODO(robjs): add additional NextHopEntry fields.

// OpProto implements the GRIBIEntry interface, building a gRIBI AFTOperation. ID
// and ElectionID are explicitly not populated such that they can be populated by
// the function (e.g., AddEntry) to which they are an argument.
func (n *nextHopEntry) OpProto() (*spb.AFTOperation, error) {
	return &spb.AFTOperation{
		NetworkInstance: n.ni,
		Entry: &spb.AFTOperation_NextHop{
			NextHop: proto.Clone(n.pb).(*aftpb.Afts_NextHopKey),
		},
		ElectionId: n.electionID,
	}, nil
}

// EntryProto implements the GRIBIEntry interface, building a gRIBI AFTEntry.
func (n *nextHopEntry) EntryProto() (*spb.AFTEntry, error) {
	return &spb.AFTEntry{
		NetworkInstance: n.ni,
		Entry: &spb.AFTEntry_NextHop{
			NextHop: proto.Clone(n.pb).(*aftpb.Afts_NextHopKey),
		},
	}, nil
}

// nextHopGroupEntry is the internal representation of a next-hop-group Entry in gRIBI.
type nextHopGroupEntry struct {
	// ni is the network instance that the next-hop-group entry is within.
	ni string
	// pb is the AFT protobuf that describes the NextHopGroup entry.
	pb *aftpb.Afts_NextHopGroupKey

	// electionID is the explicit election ID to be used when this entry is used
	// in an AFTOperation.
	electionID *spb.Uint128
}

// NextHopGroupEntry returns a builder that can be used to build up a NextHopGroup within
// gRIBI.
func NextHopGroupEntry() *nextHopGroupEntry {
	return &nextHopGroupEntry{
		pb: &aftpb.Afts_NextHopGroupKey{
			NextHopGroup: &aftpb.Afts_NextHopGroup{},
		},
	}
}

// WithID specifies the index of the next-hop entry.
func (n *nextHopGroupEntry) WithID(i uint64) *nextHopGroupEntry {
	n.pb.Id = i
	return n
}

// WithNetworkInstance specifies the network instance within which the next-hop-group
// is being created.
func (n *nextHopGroupEntry) WithNetworkInstance(ni string) *nextHopGroupEntry {
	n.ni = ni
	return n
}

// AddNextHop adds the specified nexthop index to the NextHopGroup with the specified weight.
func (n *nextHopGroupEntry) AddNextHop(index, weight uint64) *nextHopGroupEntry {
	n.pb.NextHopGroup.NextHop = append(n.pb.NextHopGroup.NextHop, &aftpb.Afts_NextHopGroup_NextHopKey{
		Index: index,
		NextHop: &aftpb.Afts_NextHopGroup_NextHop{
			Weight: &wpb.UintValue{Value: weight},
		},
	})
	return n
}

<<<<<<< HEAD
// OpProto implements the GRIBIEntry interface, building a gRIBI AFTOperation. ID
=======
// WithElectionID specifies an explicit election ID that is to be used hen the next hop group
// is programmed in an AFTOperation. The electionID is a uint128 made up of concatenating
// the low and high uint64 values provided.
func (n *nextHopGroupEntry) WithElectionID(low, high uint64) *nextHopGroupEntry {
	n.electionID = &spb.Uint128{
		Low:  low,
		High: high,
	}
	return n
}

// opproto implements the GRIBIEntry interface, building a gRIBI AFTOperation. ID
>>>>>>> 91c5a1f8
// and ElectionID are explicitly not populated such that they can be populated by
// the function (e.g., AddEntry) to which they are an argument.
func (n *nextHopGroupEntry) OpProto() (*spb.AFTOperation, error) {
	return &spb.AFTOperation{
		NetworkInstance: n.ni,
		Entry: &spb.AFTOperation_NextHopGroup{
			NextHopGroup: proto.Clone(n.pb).(*aftpb.Afts_NextHopGroupKey),
		},
		ElectionId: n.electionID,
	}, nil
}

// EntryProto implements the GRIBIEntry interface, returning a gRIBI AFTEntry.
func (n *nextHopGroupEntry) EntryProto() (*spb.AFTEntry, error) {
	return &spb.AFTEntry{
		NetworkInstance: n.ni,
		Entry: &spb.AFTEntry_NextHopGroup{
			NextHopGroup: proto.Clone(n.pb).(*aftpb.Afts_NextHopGroupKey),
		},
	}, nil
}

// modifyError is a type that can be used to build a gRIBI Modify error.
type modifyError struct {
	Reason spb.ModifyRPCErrorDetails_Reason
	Code   codes.Code
}

// ModifyError allows a gRIBI ModifyError to be constructed.
func ModifyError() *modifyError {
	return &modifyError{}
}

// ModifyErrReason is a type used to express reasons for errors within the Modify RPC.
type ModifyErrReason int64

const (
	_ ModifyErrReason = iota
	// Unsupported parameters indicates that the server does not support the client parameters.
	UnsupportedParameters
	// ModifyParamsNotAllowed indicates that the client tried to modify the parameters after they
	// were set.
	ModifyParamsNotAllowed
	// ParamsDiffereFromOtherClients indicates that the parameters specified are inconsistent
	// with other clients that are connected to the server.
	ParamsDifferFromOtherClients
	// ElectionIDNotAllowed indicates that a client tried to send an election ID in a context
	// within which it was not allowed.
	ElectionIDNotAllowed
)

// reasonMap provides a mapping between the fluent readable modify error reason and
// the defined reason in the gRIBI protobuf.
var reasonMap = map[ModifyErrReason]spb.ModifyRPCErrorDetails_Reason{
	UnsupportedParameters:        spb.ModifyRPCErrorDetails_UNSUPPORTED_PARAMS,
	ModifyParamsNotAllowed:       spb.ModifyRPCErrorDetails_MODIFY_NOT_ALLOWED,
	ParamsDifferFromOtherClients: spb.ModifyRPCErrorDetails_PARAMS_DIFFER_FROM_OTHER_CLIENTS,
	ElectionIDNotAllowed:         spb.ModifyRPCErrorDetails_ELECTION_ID_IN_ALL_PRIMARY,
}

// WithReason specifies the reason for the modify error from the enumeration
// in the protobuf.
func (m *modifyError) WithReason(r ModifyErrReason) *modifyError {
	m.Reason = reasonMap[r]
	return m
}

// WithCode specifies the well known code that is expected in the error.
func (m *modifyError) WithCode(c codes.Code) *modifyError {
	m.Code = c
	return m
}

// AsStatus returns the modifyError as a status.Status.
func (m *modifyError) AsStatus(t testing.TB) *status.Status {
	s := status.New(m.Code, "")
	var err error
	s, err = s.WithDetails(&spb.ModifyRPCErrorDetails{
		Reason: m.Reason,
	})
	if err != nil {
		t.Fatalf("cannot build error, %v", err)
	}
	return s
}

// opResult is an internal representation of the client
// operation result that can be built up using the fluent API.
type opResult struct {
	r *client.OpResult
}

// OperationResult is a response that is received from the gRIBI server.
func OperationResult() *opResult {
	return &opResult{
		r: &client.OpResult{},
	}
}

// WithCurrentServerElectionID specifies a result that contains a response
// that set the election ID to the uint128 value represented by low and high.
func (o *opResult) WithCurrentServerElectionID(low, high uint64) *opResult {
	o.r.CurrentServerElectionID = &spb.Uint128{Low: low, High: high}
	return o
}

// WithSuccessfulSessionParams specifies that the server responded to a
// session parameters request with an OK response.
func (o *opResult) WithSuccessfulSessionParams() *opResult {
	o.r.SessionParameters = &spb.SessionParametersResult{
		Status: spb.SessionParametersResult_OK,
	}
	return o
}

// WithOperationID specifies the result was in response to a specific
// operation ID.
func (o *opResult) WithOperationID(i uint64) *opResult {
	o.r.OperationID = i
	return o
}

// WithIPv4Operation indicates that the result corresponds to
// an operation impacting the IPv4 prefix p which is of the form
// prefix/mask.
func (o *opResult) WithIPv4Operation(p string) *opResult {
	if o.r.Details == nil {
		o.r.Details = &client.OpDetailsResults{}
	}
	o.r.Details.IPv4Prefix = p
	return o
}

// WithNextHopGroupOperation indicates that the result correspodns to
// an operation impacting the next-hop-group with index i.
func (o *opResult) WithNextHopGroupOperation(i uint64) *opResult {
	if o.r.Details == nil {
		o.r.Details = &client.OpDetailsResults{}
	}
	o.r.Details.NextHopGroupID = i
	return o
}

// WithNextHopOperation indicates that the result corresponds to
// an operation impacting the next-hop with ID i.
func (o *opResult) WithNextHopOperation(i uint64) *opResult {
	if o.r.Details == nil {
		o.r.Details = &client.OpDetailsResults{}
	}
	o.r.Details.NextHopIndex = i
	return o
}

// WithOperationType indicates that the result corresponds to
// an operation with a specific type.
func (o *opResult) WithOperationType(c constants.OpType) *opResult {
	if o.r.Details == nil {
		o.r.Details = &client.OpDetailsResults{}
	}
	o.r.Details.Type = c
	return o
}

// ProgrammingResult is a fluent-style representation of the AFTResult Status
// enumeration in gRIBI.
type ProgrammingResult int64

const (
	// ProgrammingFailed indicates that the entry was not installed into the
	// RIB or FIB, and cannot be.
	ProgrammingFailed ProgrammingResult = iota
	// InstalledInRIB indicates that the entry was installed into the RIB. It
	// does not guarantee that the system is using the entry, and does not
	// guarantee that it is in hardware.
	InstalledInRIB
	// InstalledInFIB indicates that the entry was installed into the FIB. It
	// indicates that the system is using the entry and it is installed in
	// hardware.
	InstalledInFIB
)

// programmingResultMap maps the fluent-style programming result to the
// enumerated value in the protobuf.
var programmingResultMap = map[ProgrammingResult]spb.AFTResult_Status{
	ProgrammingFailed: spb.AFTResult_FAILED,
	InstalledInRIB:    spb.AFTResult_RIB_PROGRAMMED,
	InstalledInFIB:    spb.AFTResult_FIB_PROGRAMMED,
}

// WithProgrammingResult specifies an expected programming result for
// the operation result.
func (o *opResult) WithProgrammingResult(r ProgrammingResult) *opResult {
	o.r.ProgrammingResult = programmingResultMap[r]
	return o
}

// AsResult returns the operation result as a client OpResult for comparison.
func (o *opResult) AsResult() *client.OpResult {
	return o.r
}<|MERGE_RESOLUTION|>--- conflicted
+++ resolved
@@ -651,9 +651,6 @@
 	return n
 }
 
-<<<<<<< HEAD
-// OpProto implements the GRIBIEntry interface, building a gRIBI AFTOperation. ID
-=======
 // WithElectionID specifies an explicit election ID that is to be used hen the next hop group
 // is programmed in an AFTOperation. The electionID is a uint128 made up of concatenating
 // the low and high uint64 values provided.
@@ -665,8 +662,7 @@
 	return n
 }
 
-// opproto implements the GRIBIEntry interface, building a gRIBI AFTOperation. ID
->>>>>>> 91c5a1f8
+// OpProto implements the GRIBIEntry interface, building a gRIBI AFTOperation. ID
 // and ElectionID are explicitly not populated such that they can be populated by
 // the function (e.g., AddEntry) to which they are an argument.
 func (n *nextHopGroupEntry) OpProto() (*spb.AFTOperation, error) {
