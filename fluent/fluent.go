--- conflicted
+++ resolved
@@ -455,7 +455,6 @@
 	return i
 }
 
-<<<<<<< HEAD
 // WithMetadata specifies a byte slice that is stored as metadata alongside
 // the entry on the gRIBI server.
 func (i *ipv4Entry) WithMetadata(b []byte) *ipv4Entry {
@@ -463,8 +462,6 @@
 	return i
 }
 
-=======
->>>>>>> 63aae1a6
 // opproto implements the gRIBIEntry interface, returning a gRIBI AFTOperation. ID
 // and ElectionID are explicitly not populated such that they can be populated by
 // the function (e.g., AddEntry) to which they are an argument.
