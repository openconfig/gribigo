// Copyright 2021 Google LLC
//
// Licensed under the Apache License, Version 2.0 (the "License");
// you may not use this file except in compliance with the License.
// You may obtain a copy of the License at
//
//      http://www.apache.org/licenses/LICENSE-2.0
//
// Unless required by applicable law or agreed to in writing, software
// distributed under the License is distributed on an "AS IS" BASIS,
// WITHOUT WARRANTIES OR CONDITIONS OF ANY KIND, either express or implied.
// See the License for the specific language governing permissions and
// limitations under the License.

// Package fluent defines a fluent-style API for a gRIBI client that
// can be called from testing frameworks such as ONDATRA.
package fluent

import (
	"context"
	"errors"
	"fmt"
	"testing"

	log "github.com/golang/glog"
	"github.com/openconfig/gribigo/client"
	"github.com/openconfig/gribigo/constants"
	"google.golang.org/grpc/codes"
	"google.golang.org/grpc/status"

	aftpb "github.com/openconfig/gribi/v1/proto/gribi_aft"
	spb "github.com/openconfig/gribi/v1/proto/service"
	wpb "github.com/openconfig/ygot/proto/ywrapper"
)

// GRIBIClient stores internal state and arguments related to the gRIBI client
// that is exposed by the fluent API.
type GRIBIClient struct {
	// connection stores the configuration related to the connection.
	connection *gRIBIConnection
	// Internal state.
	c *client.Client
	// ctx is the context being used to dial.
	ctx context.Context

	// opCount is the count of AFTOperations that has been sent by the client,
	// used to populate the ID of AFTOperation messages automatically.
	opCount uint64
	// currentElectionID is the current electionID that the client should use.
	currentElectionID *spb.Uint128
}

type gRIBIConnection struct {
	// targetAddr stores the address that is to be dialed by the client.
	targetAddr string
	// stub is a gRPC GRIBIClient stub implementation that could be used
	// alternatively in lieu of targetAddr.
	stub spb.GRIBIClient
	// redundMode specifies the redundancy mode that the client is using,
	// this is set only at initialisation time and cannot be changed during
	// the lifetime of the session.
	redundMode RedundancyMode
	// electionID specifies the initial election ID for the client.
	electionID *spb.Uint128
	// persist indicates whether the client requests that the server persists
	// entries after it disconnects.
	persist bool
	// fibACK indicates whether the client requests that the server sends
	// a FIB ACK rather than a RIB ACK.
	fibACK bool

	// parent is a pointer to the parent of the gRIBIConnection.
	parent *GRIBIClient
}

// NewClient returns a new gRIBI client instance, and is an entrypoint to this
// package.
func NewClient() *GRIBIClient {
	return &GRIBIClient{}
}

// Connection allows any parameters relating to gRIBI connections to be set through
// the gRIBI fluent API.
func (g *GRIBIClient) Connection() *gRIBIConnection {
	if g.connection != nil {
		return g.connection
	}
	c := &gRIBIConnection{parent: g}
	g.connection = c
	return c
}

// WithTarget specifies the gRIBI target (server) address that is to be dialed,
// the addr argument supplied is the address of the server specified in the standard
// form of address:port.
func (g *gRIBIConnection) WithTarget(addr string) *gRIBIConnection {
	g.targetAddr = addr
	g.stub = nil
	return g
}

// WithStub specifies the gRPC GRIBIClient stub for use with this
// connection, in lieu of a gRIBI target (server) address.
func (g *gRIBIConnection) WithStub(stub spb.GRIBIClient) *gRIBIConnection {
	g.targetAddr = ""
	g.stub = stub
	return g
}

// WithPersistence specifies that the gRIBI server should maintain the RIB
// state after the client disconnects.
func (g *gRIBIConnection) WithPersistence() *gRIBIConnection {
	g.persist = true
	return g
}

// WithFIBACK indicates that the gRIBI server should send an ACK after the
// entry has been programmed into the FIB.
func (g *gRIBIConnection) WithFIBACK() *gRIBIConnection {
	g.fibACK = true
	return g
}

// RedundancyMode is a type used to indicate the redundancy modes supported in gRIBI.
type RedundancyMode int64

const (
	_ RedundancyMode = iota
	// AllPrimaryClients indicates that all clients should be treated as a primary
	// and the server should do reference counting and bestpath selection between
	// them using the standard mechansisms defined in gRIBI.
	AllPrimaryClients
	// ElectedPrimaryClient indicates that this client is treated as part of an
	// elected set of clients that have an external election process that assigns
	// a uint128 election ID.
	ElectedPrimaryClient
)

// WithRedundancyMode specifies the redundancy mode that is to be used by the client
// from the enumerated types specified in the RedundancyMode.
func (g *gRIBIConnection) WithRedundancyMode(m RedundancyMode) *gRIBIConnection {
	g.redundMode = m
	return g
}

// WithInitialElectionID specifies the election ID that is to be used to start the
// connection. It is not sent until a Modify RPC has been opened to the client. The
// arguments specify the high and low 64-bit integers that from the uint128.
func (g *gRIBIConnection) WithInitialElectionID(low, high uint64) *gRIBIConnection {
	eid := &spb.Uint128{
		Low:  low,
		High: high,
	}
	g.electionID = eid
	// also set the current election ID for subsequent operations.
	g.parent.currentElectionID = eid
	return g
}

// Start connects the gRIBI client to the target using the specified context as
// the connection parameters. The dial to the target is blocking, so Start() will
// not return until a connection is successfully made. Any error in parsing the
// specified arguments required for connections is raised using the supplied
// testing.TB.
func (g *GRIBIClient) Start(ctx context.Context, t testing.TB) {
	t.Helper()
	if c := g.connection; c.targetAddr == "" && c.stub == nil {
		t.Fatalf("cannot dial without specifying target address or stub")
	}

	opts := []client.Opt{}
	switch g.connection.redundMode {
	case AllPrimaryClients:
		opts = append(opts, client.AllPrimaryClients())
	case ElectedPrimaryClient:
		if g.connection.electionID == nil {
			t.Fatalf("client must specify Election ID in elected primary mode")
		}
		opts = append(opts, client.ElectedPrimaryClient(g.connection.electionID))
	}

	if g.connection.persist {
		opts = append(opts, client.PersistEntries())
	}

	if g.connection.fibACK {
		opts = append(opts, client.FIBACK())
	}

	log.V(2).Infof("setting client parameters to %+v", opts)
	c, err := client.New(opts...)
	if err != nil {
		t.Fatalf("cannot create new client, %v", err)
	}
	g.c = c

	if g.connection.stub != nil {
		log.V(2).Infof("using stub %#v", g.connection.stub)
		c.UseStub(g.connection.stub)
	} else {
		log.V(2).Infof("dialing %s", g.connection.targetAddr)
		if err := c.Dial(ctx, g.connection.targetAddr); err != nil {
			t.Fatalf("cannot dial target, %v", err)
		}
	}

	g.ctx = ctx
}

// Stop specifies that the gRIBI client should stop sending operations,
// and subsequently disconnect from the server.
func (g *GRIBIClient) Stop(t testing.TB) {
	g.c.StopSending()
	if err := g.c.Close(); err != nil {
		t.Fatalf("cannot disconnect from server, %v", err)
	}
}

// StartSending specifies that the Modify stream to the target should be made, and
// the client should start to send any queued messages to the target. Any error
// encountered is reported using the supplied testing.TB.
func (g *GRIBIClient) StartSending(ctx context.Context, t testing.TB) {
	t.Helper()
	if err := g.c.Connect(ctx); err != nil {
		t.Fatalf("cannot connect Modify request, %v", err)
	}
	g.c.StartSending()
}

// Await waits until the underlying gRIBI client has completed its work to return -
// complete is defined as both the send and pending queue being empty, or an error
// being hit by the client. It returns an error in the case that there were errors
// reported.
func (g *GRIBIClient) Await(ctx context.Context, t testing.TB) error {
	if err := g.c.AwaitConverged(); err != nil {
		return err
	}
	return nil
}

// Results returns the transaction results from the client. If the client is not converged
// it will return a partial set of results from transactions that have completed, otherwise
// it will return the complete set of results received from the server.
func (g *GRIBIClient) Results(t testing.TB) []*client.OpResult {
	r, err := g.c.Results()
	if err != nil {
		t.Fatalf("did not get valid results, %v", err)
	}
	return r
}

// Status returns the status of the client. It can be used to check whether there pending
// operations or whether errors have occurred in the client.
func (g *GRIBIClient) Status(t testing.TB) *client.ClientStatus {
	s, err := g.c.Status()
	if err != nil {
		t.Fatalf("did not get valid status, %v", err)
	}
	return s
}

// TODO(robjs): add an UpdateElectionID method such that we can set the election ID
// after it has initially been created.

// gRIBIGet is a container for arguments to the Get RPC.
type gRIBIGet struct {
	// parent is a reference to the parent client.
	parent *GRIBIClient
	// pb is the GetRequest protobuf.
	pb *spb.GetRequest
}

// Get is a wrapper for the gRIBI Get RPC which is used to retrieve the current
// entries that are in the active gRIBI RIB. Get returns only entries that have
// been succesfully installed according to the request's ACK type. It can be filtered
// according to network instance and AFT.
func (g *GRIBIClient) Get() *gRIBIGet {
	return &gRIBIGet{parent: g}
}

// AllNetworkInstance requests entries from all network instances.
func (g *gRIBIGet) AllNetworkInstances() *gRIBIGet {
	g.pb.NetworkInstance = &spb.GetRequest_All{
		All: &spb.Empty{},
	}
	return g
}

// WithNetworkInstance requests the specific network instance, ni, with the Get
// request.
func (g *gRIBIGet) WithNetworkInstance(ni string) *gRIBIGet {
	g.pb.NetworkInstance = &spb.GetRequest_Name{
		Name: ni,
	}
	return g
}

// AFT is an enumerated type describing the AFTs available within gRIBI.
type AFT int64

const (
	_ AFT = iota
	AllAFTs
	// IPv4 references the IPv4Entry AFT.
	IPv4
	// NextHopGroup references the NextHopGroupEntry AFT.
	NextHopGroup
	// NextHop references the NextHop AFT.
	NextHop
)

// aftMap provides mapping between the AFT enumerated type within the fluent
// package and that within the gRIBI protobuf.
var aftMap = map[AFT]spb.AFTType{
	AllAFTs:      spb.AFTType_ALL,
	IPv4:         spb.AFTType_IPV4,
	NextHopGroup: spb.AFTType_NEXTHOP_GROUP,
	NextHop:      spb.AFTType_NEXTHOP,
}

// WithAFT specifies the AFT for which the Get request is made. The AllAFTs
// value can be used to retrieve all AFTs.
func (g *gRIBIGet) WithAFT(a AFT) *gRIBIGet {
	g.pb.Aft = aftMap[a]
	return g
}

// Modify wraps methods that trigger operations within the gRIBI Modify RPC.
func (g *GRIBIClient) Modify() *gRIBIModify {
	return &gRIBIModify{parent: g}
}

// gRIBIModify provides a wrapper for methods associated with the gRIBI Modify RPC.
type gRIBIModify struct {
	// parent is a pointer to the parent of the gRIBI modify.
	parent *GRIBIClient
}

// AddEntry creates an operation adding the set of entries specified to the server.
func (g *gRIBIModify) AddEntry(t testing.TB, entries ...gRIBIEntry) *gRIBIModify {
	m, err := g.entriesToModifyRequest(spb.AFTOperation_ADD, entries)
	if err != nil {
		t.Fatalf("cannot build modify request: %v", err)
	}
	g.parent.c.Q(m)
	return g
}

// DeleteEntry creates an operation deleting the set of entries specified from the server.
func (g *gRIBIModify) DeleteEntry(t testing.TB, entries ...gRIBIEntry) *gRIBIModify {
	m, err := g.entriesToModifyRequest(spb.AFTOperation_DELETE, entries)
	if err != nil {
		t.Fatalf("cannot build modify request, %v", err)
	}
	g.parent.c.Q(m)
	return g
}

// ReplaceEntry creates an operation replacing the set of entries specified on the server.
func (g *gRIBIModify) ReplaceEntry(t testing.TB, entries ...gRIBIEntry) *gRIBIModify {
	m, err := g.entriesToModifyRequest(spb.AFTOperation_REPLACE, entries)
	if err != nil {
		t.Fatalf("cannot build modify request, %v", err)
	}
	g.parent.c.Q(m)
	return g
}

// entriesToModifyRequest creates a ModifyRequest from a set of input entries.
func (g *gRIBIModify) entriesToModifyRequest(op spb.AFTOperation_Operation, entries []gRIBIEntry) (*spb.ModifyRequest, error) {
	m := &spb.ModifyRequest{}
	for _, e := range entries {
		ep, err := e.opproto()
		if err != nil {
			return nil, fmt.Errorf("cannot build entry protobuf, got err: %v", err)
		}
		ep.Op = op

		// ID was unset, so use the library maintained count. Note, that clients
		// should not use both explictly and manually specified IDs. To this end
		// initially we do not allow this API to be used for anything other than
		// automatically set values.
		if ep.Id != 0 {
			return nil, fmt.Errorf("cannot use explicitly set operation IDs for a message, got: %d, want: 0", ep.Id)
		}

		if g.parent == nil {
			return nil, errors.New("invalid nil parent")
		}
		// increment before first use of the opCount so that we start at 1.
		g.parent.opCount++
		ep.Id = g.parent.opCount

		// If the election ID wasn't explicitly set then write the current one
		// to the message if this is a client that requires it.
		if g.parent.connection != nil && g.parent.connection.redundMode == ElectedPrimaryClient && ep.ElectionId == nil {
			ep.ElectionId = g.parent.currentElectionID
		}

		m.Operation = append(m.Operation, ep)
	}
	return m, nil
}

// gRIBIEntry is an entry implemented for all types that can be returned
// as a gRIBI entry.
type gRIBIEntry interface {
	// opproto returns the specified entry as an AFTOperation protobuf.
	opproto() (*spb.AFTOperation, error)
	// entryproto returns the entry as an AFTEntry protobuf.
	entryproto() (*spb.AFTEntry, error)
}

// ipv4Entry is the internal representation of a gRIBI IPv4Entry.
type ipv4Entry struct {
	// pb is the gRIBI IPv4Entry that is being composed.
	pb *aftpb.Afts_Ipv4EntryKey
	// ni is the network instance to which the IPv4Entry is applied.
	ni string
}

// IPv4Entry returns a new gRIBI IPv4Entry builder.
func IPv4Entry() *ipv4Entry {
	return &ipv4Entry{
		pb: &aftpb.Afts_Ipv4EntryKey{
			Ipv4Entry: &aftpb.Afts_Ipv4Entry{},
		},
	}
}

// WithPrefix sets the prefix of the IPv4Entry to the specified value, which
// must be a valid IPv4 prefix in the form prefix/mask.
func (i *ipv4Entry) WithPrefix(p string) *ipv4Entry {
	i.pb.Prefix = p
	return i
}

// WithNetworkInstance specifies the network instance to which the IPv4Entry
// is being applied.
func (i *ipv4Entry) WithNetworkInstance(n string) *ipv4Entry {
	i.ni = n
	return i
}

// WithNextHopGroup specifies the next-hop group that the IPv4Entry points to.
func (i *ipv4Entry) WithNextHopGroup(u uint64) *ipv4Entry {
	i.pb.Ipv4Entry.NextHopGroup = &wpb.UintValue{Value: u}
	return i
}

// opproto implements the gRIBIEntry interface, returning a gRIBI AFTOperation. ID
// and ElectionID are explicitly not populated such that they can be populated by
// the function (e.g., AddEntry) to which they are an argument.
func (i *ipv4Entry) opproto() (*spb.AFTOperation, error) {
	return &spb.AFTOperation{
		NetworkInstance: i.ni,
		Entry: &spb.AFTOperation_Ipv4{
			Ipv4: i.pb,
		},
	}, nil
}

// entryproto implements the gRIBIEntry interface, returning a gRIBI AFTEntry.
func (i *ipv4Entry) entryproto() (*spb.AFTEntry, error) {
	return &spb.AFTEntry{
		NetworkInstance: i.ni,
		Entry: &spb.AFTEntry_Ipv4{
			Ipv4: i.pb,
		},
	}, nil
}

// nextHopEntry is the internal representation of a next-hop Entry in gRIBI.
type nextHopEntry struct {
	ni string
	pb *aftpb.Afts_NextHopKey
}

// NextHopEntry returns a builder that can be used to build up a NextHop within
// gRIBI.
func NextHopEntry() *nextHopEntry {
	return &nextHopEntry{
		pb: &aftpb.Afts_NextHopKey{
			NextHop: &aftpb.Afts_NextHop{},
		},
	}
}

// WithIndex specifies the index of the next-hop entry.
func (n *nextHopEntry) WithIndex(i uint64) *nextHopEntry {
	n.pb.Index = i
	return n
}

// WithNetworkInstance specifies the network instance within which the next-hop
// is being created.
func (n *nextHopEntry) WithNetworkInstance(ni string) *nextHopEntry {
	n.ni = ni
	return n
}

<<<<<<< HEAD
// WithIPAddress specifies the IP address that should be used for the next-hop.
func (n *nextHopEntry) WithIPAddress(ip string) *nextHopEntry {
	n.pb.NextHop.IpAddress = &wpb.StringValue{Value: ip}
=======
// WithIPAddress specifies an IP address to be used for the next-hop. The IP
// address is resolved within the network instance specified by WithNextHopNetworkInstance.
func (n *nextHopEntry) WithIPAddress(addr string) *nextHopEntry {
	n.pb.NextHop.IpAddress = &wpb.StringValue{Value: addr}
	return n
}

// WithNextHopNetworkInstance specifies the network instance within which the next-hop
// should be resolved. If it is not specified, the next-hop is resolved in the network
// instance that the next-hop is installed in. If no other parameters are specified, the
// lookup uses the input packet within the specified network instance to determine the
// next-hop.
func (n *nextHopEntry) WithNextHopNetworkInstance(ni string) *nextHopEntry {
	n.pb.NextHop.NetworkInstance = &wpb.StringValue{Value: ni}
>>>>>>> c6fe25f7
	return n
}

// TODO(robjs): add additional NextHopEntry fields.

// opproto implements the gRIBIEntry interface, returning a gRIBI AFTOperation. ID
// and ElectionID are explicitly not populated such that they can be populated by
// the function (e.g., AddEntry) to which they are an argument.
func (n *nextHopEntry) opproto() (*spb.AFTOperation, error) {
	return &spb.AFTOperation{
		NetworkInstance: n.ni,
		Entry: &spb.AFTOperation_NextHop{
			NextHop: n.pb,
		},
	}, nil
}

// entryproto implements the gRIBIEntry interface, returning a gRIBI AFTEntry.
func (n *nextHopEntry) entryproto() (*spb.AFTEntry, error) {
	return &spb.AFTEntry{
		NetworkInstance: n.ni,
		Entry: &spb.AFTEntry_NextHop{
			NextHop: n.pb,
		},
	}, nil
}

// nextHopGroupEntry is the internal representation of a next-hop-group Entry in gRIBI.
type nextHopGroupEntry struct {
	ni string
	pb *aftpb.Afts_NextHopGroupKey
}

// NextHopGroupEntry returns a builder that can be used to build up a NextHopGroup within
// gRIBI.
func NextHopGroupEntry() *nextHopGroupEntry {
	return &nextHopGroupEntry{
		pb: &aftpb.Afts_NextHopGroupKey{
			NextHopGroup: &aftpb.Afts_NextHopGroup{},
		},
	}
}

// WithID specifies the index of the next-hop entry.
func (n *nextHopGroupEntry) WithID(i uint64) *nextHopGroupEntry {
	n.pb.Id = i
	return n
}

// WithNetworkInstance specifies the network instance within which the next-hop-group
// is being created.
func (n *nextHopGroupEntry) WithNetworkInstance(ni string) *nextHopGroupEntry {
	n.ni = ni
	return n
}

// AddNextHop adds the specified nexthop index to the NextHopGroup with the specified weight.
func (n *nextHopGroupEntry) AddNextHop(index, weight uint64) *nextHopGroupEntry {
	n.pb.NextHopGroup.NextHop = append(n.pb.NextHopGroup.NextHop, &aftpb.Afts_NextHopGroup_NextHopKey{
		Index: index,
		NextHop: &aftpb.Afts_NextHopGroup_NextHop{
			Weight: &wpb.UintValue{Value: weight},
		},
	})
	return n
}

// opproto implements the gRIBIEntry interface, returning a gRIBI AFTOperation. ID
// and ElectionID are explicitly not populated such that they can be populated by
// the function (e.g., AddEntry) to which they are an argument.
func (n *nextHopGroupEntry) opproto() (*spb.AFTOperation, error) {
	return &spb.AFTOperation{
		NetworkInstance: n.ni,
		Entry: &spb.AFTOperation_NextHopGroup{
			NextHopGroup: n.pb,
		},
	}, nil
}

// entryproto implements the gRIBIEntry interface, returning a gRIBI AFTEntry.
func (n *nextHopGroupEntry) entryproto() (*spb.AFTEntry, error) {
	return &spb.AFTEntry{
		NetworkInstance: n.ni,
		Entry: &spb.AFTEntry_NextHopGroup{
			NextHopGroup: n.pb,
		},
	}, nil
}

// modifyError is a type that can be used to build a gRIBI Modify error.
type modifyError struct {
	Reason spb.ModifyRPCErrorDetails_Reason
	Code   codes.Code
}

// ModifyError allows a gRIBI ModifyError to be constructed.
func ModifyError() *modifyError {
	return &modifyError{}
}

// ModifyErrReason is a type used to express reasons for errors within the Modify RPC.
type ModifyErrReason int64

const (
	_ ModifyErrReason = iota
	// Unsupported parameters indicates that the server does not support the client parameters.
	UnsupportedParameters
	// ModifyParamsNotAllowed indicates that the client tried to modify the parameters after they
	// were set.
	ModifyParamsNotAllowed
	// ParamsDiffereFromOtherClients indicates that the parameters specified are inconsistent
	// with other clients that are connected to the server.
	ParamsDifferFromOtherClients
	// ElectionIDNotAllowed indicates that a client tried to send an election ID in a context
	// within which it was not allowed.
	ElectionIDNotAllowed
)

// reasonMap provides a mapping between the fluent readable modify error reason and
// the defined reason in the gRIBI protobuf.
var reasonMap = map[ModifyErrReason]spb.ModifyRPCErrorDetails_Reason{
	UnsupportedParameters:        spb.ModifyRPCErrorDetails_UNSUPPORTED_PARAMS,
	ModifyParamsNotAllowed:       spb.ModifyRPCErrorDetails_MODIFY_NOT_ALLOWED,
	ParamsDifferFromOtherClients: spb.ModifyRPCErrorDetails_PARAMS_DIFFER_FROM_OTHER_CLIENTS,
	ElectionIDNotAllowed:         spb.ModifyRPCErrorDetails_ELECTION_ID_IN_ALL_PRIMARY,
}

// WithReason specifies the reason for the modify error from the enumeration
// in the protobuf.
func (m *modifyError) WithReason(r ModifyErrReason) *modifyError {
	m.Reason = reasonMap[r]
	return m
}

// WithCode specifies the well known code that is expected in the error.
func (m *modifyError) WithCode(c codes.Code) *modifyError {
	m.Code = c
	return m
}

// AsStatus returns the modifyError as a status.Status.
func (m *modifyError) AsStatus(t testing.TB) *status.Status {
	s := status.New(m.Code, "")
	var err error
	s, err = s.WithDetails(&spb.ModifyRPCErrorDetails{
		Reason: m.Reason,
	})
	if err != nil {
		t.Fatalf("cannot build error, %v", err)
	}
	return s
}

// opResult is an internal representation of the client
// operation result that can be built up using the fluent API.
type opResult struct {
	r *client.OpResult
}

// OperationResult is a response that is received from the gRIBI server.
func OperationResult() *opResult {
	return &opResult{
		r: &client.OpResult{},
	}
}

// WithCurrentServerElectionID specifies a result that contains a response
// that set the election ID to the uint128 value represented by low and high.
func (o *opResult) WithCurrentServerElectionID(low, high uint64) *opResult {
	o.r.CurrentServerElectionID = &spb.Uint128{Low: low, High: high}
	return o
}

// WithSuccessfulSessionParams specifies that the server responded to a
// session parameters request with an OK response.
func (o *opResult) WithSuccessfulSessionParams() *opResult {
	o.r.SessionParameters = &spb.SessionParametersResult{
		Status: spb.SessionParametersResult_OK,
	}
	return o
}

// WithOperationID specifies the result was in response to a specific
// operation ID.
func (o *opResult) WithOperationID(i uint64) *opResult {
	o.r.OperationID = i
	return o
}

// WithIPv4Operation indicates that the result corresponds to
// an operation impacting the IPv4 prefix p which is of the form
// prefix/mask.
func (o *opResult) WithIPv4Operation(p string) *opResult {
	if o.r.Details == nil {
		o.r.Details = &client.OpDetailsResults{}
	}
	o.r.Details.IPv4Prefix = p
	return o
}

// WithNextHopGroupOperation indicates that the result correspodns to
// an operation impacting the next-hop-group with index i.
func (o *opResult) WithNextHopGroupOperation(i uint64) *opResult {
	if o.r.Details == nil {
		o.r.Details = &client.OpDetailsResults{}
	}
	o.r.Details.NextHopGroupID = i
	return o
}

// WithNextHopOperation indicates that the result corresponds to
// an operation impacting the next-hop with ID i.
func (o *opResult) WithNextHopOperation(i uint64) *opResult {
	if o.r.Details == nil {
		o.r.Details = &client.OpDetailsResults{}
	}
	o.r.Details.NextHopIndex = i
	return o
}

// WithOperationType indicates that the result corresponds to
// an operation with a specific type.
func (o *opResult) WithOperationType(c constants.OpType) *opResult {
	if o.r.Details == nil {
		o.r.Details = &client.OpDetailsResults{}
	}
	o.r.Details.Type = c
	return o
}

// ProgrammingResult is a fluent-style representation of the AFTResult Status
// enumeration in gRIBI.
type ProgrammingResult int64

const (
	// ProgrammingFailed indicates that the entry was not installed into the
	// RIB or FIB, and cannot be.
	ProgrammingFailed ProgrammingResult = iota
	// InstalledInRIB indicates that the entry was installed into the RIB. It
	// does not guarantee that the system is using the entry, and does not
	// guarantee that it is in hardware.
	InstalledInRIB
	// InstalledInFIB indicates that the entry was installed into the FIB. It
	// indicates that the system is using the entry and it is installed in
	// hardware.
	InstalledInFIB
)

// programmingResultMap maps the fluent-style programming result to the
// enumerated value in the protobuf.
var programmingResultMap = map[ProgrammingResult]spb.AFTResult_Status{
	ProgrammingFailed: spb.AFTResult_FAILED,
	InstalledInRIB:    spb.AFTResult_RIB_PROGRAMMED,
	InstalledInFIB:    spb.AFTResult_FIB_PROGRAMMED,
}

// WithProgrammingResult specifies an expected programming result for
// the operation result.
func (o *opResult) WithProgrammingResult(r ProgrammingResult) *opResult {
	o.r.ProgrammingResult = programmingResultMap[r]
	return o
}

// AsResult returns the operation result as a client OpResult for comparison.
func (o *opResult) AsResult() *client.OpResult {
	return o.r
}<|MERGE_RESOLUTION|>--- conflicted
+++ resolved
@@ -499,11 +499,6 @@
 	return n
 }
 
-<<<<<<< HEAD
-// WithIPAddress specifies the IP address that should be used for the next-hop.
-func (n *nextHopEntry) WithIPAddress(ip string) *nextHopEntry {
-	n.pb.NextHop.IpAddress = &wpb.StringValue{Value: ip}
-=======
 // WithIPAddress specifies an IP address to be used for the next-hop. The IP
 // address is resolved within the network instance specified by WithNextHopNetworkInstance.
 func (n *nextHopEntry) WithIPAddress(addr string) *nextHopEntry {
@@ -518,7 +513,6 @@
 // next-hop.
 func (n *nextHopEntry) WithNextHopNetworkInstance(ni string) *nextHopEntry {
 	n.pb.NextHop.NetworkInstance = &wpb.StringValue{Value: ni}
->>>>>>> c6fe25f7
 	return n
 }
 
