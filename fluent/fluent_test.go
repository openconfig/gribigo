--- conflicted
+++ resolved
@@ -51,33 +51,6 @@
 			// NB: we discard the error here, this test case is just to check we are
 			// marked converged.
 			c.Await(context.Background(), t)
-<<<<<<< HEAD
-=======
-			// We get results, and just expected that there are none, because we did not
-			// send anything to the client.
-			if r := c.Results(t); len(r) != 0 {
-				t.Fatalf("did not get expected number of return messages, got: %d (%v), want: 0", len(r), r)
-			}
-		},
-	}, {
-		desc: "connection with an election ID",
-		inFn: func(addr string, t testing.TB) {
-			c := NewClient()
-			c.Connection().WithTarget(addr).WithInitialElectionID(1, 0).WithRedundancyMode(ElectedPrimaryClient).WithPersistence()
-			c.Start(context.Background(), t)
-			c.StartSending(context.Background(), t)
-			time.Sleep(100 * time.Millisecond)
-			c.Await(context.Background(), t)
-			res := c.Results(t)
-
-			if !chk.HasElectionID(res, 1, 0) {
-				t.Errorf("did not get expected election ID, got: %v, want: ElectionID=1", res)
-			}
-
-			if !chk.HasSuccessfulSessionParams(res) {
-				t.Errorf("did not get expected successful session params, got: %v, want: SessionParams=OK", res)
-			}
->>>>>>> 43a848a1
 		},
 	}, {
 		desc: "unsuccessful connection - check converges",
