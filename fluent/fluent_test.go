--- conflicted
+++ resolved
@@ -223,10 +223,6 @@
 			connection: &gRIBIConnection{
 				redundMode: ElectedPrimaryClient,
 			},
-<<<<<<< HEAD
-			opCount: 1,
-=======
->>>>>>> 98637540
 			currentElectionID: &spb.Uint128{
 				High: 42,
 				Low:  42,
