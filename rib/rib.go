// Package RIB implements a basic RIB for a gRIBI server.
package rib

import (
	"errors"
	"fmt"
	"sync"
	"time"

	"github.com/openconfig/gnmi/value"
	"github.com/openconfig/goyang/pkg/yang"
	"github.com/openconfig/gribigo/aft"
	"github.com/openconfig/gribigo/server"
	"github.com/openconfig/ygot/protomap"
	"github.com/openconfig/ygot/ygot"
	"github.com/openconfig/ygot/ytypes"
	"google.golang.org/grpc/codes"
	"google.golang.org/grpc/status"
	"google.golang.org/protobuf/proto"

	gpb "github.com/openconfig/gnmi/proto/gnmi"
	aftpb "github.com/openconfig/gribi/v1/proto/gribi_aft"
)

var unixTS = time.Now().UnixNano

// RIBHookFn is a function that is used as a hook following a change. It takes:
//  - an OpType deterining whether an add, remove, or modify operation was sent.
//  - the timestamp in nanoseconds since the unix epoch that a function was performed.
//  - a string indicating the name of the network instance
//  - a ygot.GoStruct containing the entry that has been changed.
type RIBHookFn func(OpType, int64, string, ygot.GoStruct)

// RIB is a struct that stores a representation of a RIB for a network device.
type RIB struct {
	// nrMu protects the niRIB map.
	nrMu sync.RWMutex
	// niRIB is a map of OpenConfig AFTs that are used to represent the RIBs of a network element.
	// The key of the map is the name of the network instance to which the RIBs belong.
	niRIB map[string]*RIBHolder

	// defaultName is the name assigned to the default network instance.
	defaultName string

	// TODO(robjs): reference count NHGs and NHs across all AFTs to ensure that we
	// don't allow entries to be deleted that are in use.
}

// OpType indicates the type of operation that was performed in contexts where it
// is not available, such as callbacks to user-provided functions.
type OpType int64

const (
	_ OpType = iota
	// ADD indicates that the operation called was an Add.
	ADD
	// DELETE indicates that the operation called was a Delete.
	DELETE
	// MODIFY indicates that the operation called was a Modify.
	MODIFY
)

// RIBHolder is a container for a set of RIBs.
type RIBHolder struct {
	// name is the name that is used for this network instance by the system.
	name string

	// mu protects the aft.RIB datastructure. This is a coarse lock, but is
	// the simplest implementation -- we can create a more fine-grained lock
	// if performance requires it.
	mu sync.RWMutex
	// r is the RIB within the network instance as the OpenConfig AFT model.
	r *aft.RIB

	// TODO(robjs): flag as to whether we should run any semantic validations
	// as we add to the RIB. We probably want to allow invalid entries to be
	// implemented.

	// postChangeHook is a function that is called after each of the operations
	// within the RIB completes, it takes arguments of the
	//   - name of the network instance
	// 	 - operation type (as an OpType enumerated value)
	//	 - the changed entry as a ygot.GoStruct.
	postChangeHook RIBHookFn
}

// New returns a new RIB with the default network instance created with name dn.
func New(dn string) *RIB {
	return &RIB{
		niRIB: map[string]*RIBHolder{
			dn: NewRIBHolder(dn),
		},
		defaultName: dn,
	}
}

// SetHook assigns the supplied hook to all network instance RIBs within
// the RIB structure.
func (r *RIB) SetHook(fn RIBHookFn) {
	for _, nir := range r.niRIB {
		nir.postChangeHook = fn
	}
}

// NI returns the RIB for the network instance with name s.
<<<<<<< HEAD
func (r *RIB) RIBForNI(s string) server.NIRIB {
=======
func (r *RIB) NI(s string) (*RIBHolder, bool) {
>>>>>>> b5d9589e
	r.nrMu.RLock()
	defer r.nrMu.RUnlock()
	rh, ok := r.niRIB[s]
	return rh, ok
}

// NewRIBHolder returns a new RIB holder for a single network instance.
func NewRIBHolder(name string) *RIBHolder {
	return &RIBHolder{
		name: name,
		r: &aft.RIB{
			Afts: &aft.Afts{},
		},
	}
}

// IsValid determines whether the specified RIBHolder is valid to be
// programmed.
func (r *RIBHolder) IsValid() bool {
	// This shows why we need to make the locking on the RIB more granular,
	// since now we're taking a lock just to check whether things are not nil.
	r.mu.RLock()
	defer r.mu.RUnlock()
	if r.name == "" || r.r == nil || r.r.Afts == nil {
		return false
	}
	return true
}

// rootSchema returns the schema of the root of the AFT YANG tree.
func rootSchema() (*yang.Entry, error) {
	s, err := aft.Schema()
	if err != nil {
		return nil, fmt.Errorf("cannot get schema, %v", err)
	}
	return s.RootSchema(), nil
}

// candidateRIB takes the input set of Afts and returns them as a aft.RIB pointer
// that can be merged into an existing RIB.
func candidateRIB(a *aftpb.Afts) (*aft.RIB, error) {
	paths, err := protomap.PathsFromProto(a)
	if err != nil {
		return nil, err
	}

	nr := &aft.RIB{}
	rs, err := rootSchema()
	if err != nil {
		return nil, err
	}

	for p, v := range paths {
		sv, err := value.FromScalar(v)

		if err != nil {
			ps := p.String()
			if yps, err := ygot.PathToString(p); err == nil {
				ps = yps
			}
			return nil, fmt.Errorf("cannot convert field %s to scalar, %v", ps, sv)
		}
		if err := ytypes.SetNode(rs, nr, p, sv, &ytypes.InitMissingElements{}); err != nil {
			return nil, fmt.Errorf("invalid RIB %s, %v", a, err)
		}
	}

	// We validate against the schema, but not semantically within gRIBI.
	if err := nr.Afts.Validate(&ytypes.LeafrefOptions{
		IgnoreMissingData: true,
		Log:               false,
	}); err != nil {
		return nil, fmt.Errorf("invalid entry provided, %v", err)
	}

	return nr, nil
}

// AddIPv4 adds the IPv4 entry described by e to the RIB. It returns an error
// if the entry cannot be added.
func (r *RIBHolder) AddIPv4(e *aftpb.Afts_Ipv4EntryKey) error {
	r.mu.Lock()
	defer r.mu.Unlock()

	if r.r == nil {
		return errors.New("invalid RIB structure, nil")
	}

	if e == nil {
		return errors.New("nil IPv4 Entry provided")
	}

	// This is a hack, since ygot does not know that the field that we
	// have provided is a list entry, then it doesn't do the right thing. So
	// we just give it the root so that it knows.
	nr, err := candidateRIB(&aftpb.Afts{
		Ipv4Entry: []*aftpb.Afts_Ipv4EntryKey{e},
	})
	if err != nil {
		return fmt.Errorf("invalid IPv4Entry, %v", err)
	}

	// MergeStructInto doesn't completely replace a list entry if it finds a missing key,
	// so will append the two entries together.
	// We don't use Delete itself because it will deadlock (we already hold the lock).
	delete(r.r.GetAfts().Ipv4Entry, e.GetPrefix())

	// TODO(robjs): consider what happens if this fails -- we may leave the RIB in
	// an inconsistent state.
	if err := ygot.MergeStructInto(r.r, nr); err != nil {
		return fmt.Errorf("cannot merge candidate RIB into existing RIB, %v", err)
	}

	// We expect that there is just a single entry here since we are
	// being called based on a single entry, but we loop since we don't
	// know the key.
	if r.postChangeHook != nil {
		for _, ip4 := range nr.Afts.Ipv4Entry {
			r.postChangeHook(ADD, unixTS(), r.name, ip4)
		}
	}

	return nil
}

// DeleteIPv4 removes the IPv4 entry e from the RIB. If e specifies only the prefix, and
// no payload the prefix is removed if it is found in the set of entries. If the payload
// of the entry is specified it is checked for equality, and removed only if the entries
// match.
func (r *RIBHolder) DeleteIPv4(e *aftpb.Afts_Ipv4EntryKey) error {
	r.mu.Lock()
	defer r.mu.Unlock()
	if e == nil {
		return errors.New("nil entry provided")
	}

	if r.r == nil {
		return errors.New("invalid RIB structure, nil")
	}

	ribE := r.r.Afts.Ipv4Entry[e.GetPrefix()]
	if ribE == nil {
		return status.Newf(codes.NotFound, "cannot find IPv4Entry to delete, %s", e.Prefix).Err()
	}

	// This is an optional check, today some servers do not implement it and return true
	// even if the load does not match. Compliance tests should note this.
	if e.GetIpv4Entry() != nil {
		existingEntryProto, err := concreteIPv4Proto(ribE)
		if err != nil {
			return status.Newf(codes.Internal, "invalid existing entry in RIB %s", e).Err()
		}

		if !proto.Equal(existingEntryProto, e) {
			return status.Newf(codes.NotFound, "delete of an entry with non-matching, existing: %s, candidate: %s", existingEntryProto, e).Err()
		}
	}

	de := r.r.Afts.Ipv4Entry[e.GetPrefix()]

	delete(r.r.Afts.Ipv4Entry, e.GetPrefix())

	if r.postChangeHook != nil {
		r.postChangeHook(DELETE, unixTS(), r.name, de)
	}

	return nil
}

// AddNextHopGroup adds a NextHopGroup e to the RIBHolder receiver. It returns an error
// if the group cannot be added.
func (r *RIBHolder) AddNextHopGroup(e *aftpb.Afts_NextHopGroupKey) error {
	r.mu.Lock()
	defer r.mu.Unlock()

	if r.r == nil {
		return errors.New("invalid RIB structure, nil")
	}

	if e == nil {
		return errors.New("nil NextHopGroup provided")
	}
	nr, err := candidateRIB(&aftpb.Afts{
		NextHopGroup: []*aftpb.Afts_NextHopGroupKey{e},
	})
	if err != nil {
		return fmt.Errorf("invalid NextHopGroup, %v", err)
	}

	// Handle implicit replace.
	delete(r.r.GetAfts().NextHop, e.GetId())

	if err := ygot.MergeStructInto(r.r, nr); err != nil {
		return fmt.Errorf("cannot merge candidate RIB into existing RIB, %v", err)
	}

	if r.postChangeHook != nil {
		for _, nhg := range nr.Afts.NextHopGroup {
			r.postChangeHook(ADD, unixTS(), r.name, nhg)
		}
	}

	return nil
}

// AddNextHop adds a new NextHop e to the RIBHolder receiver. It returns an error if
// the group cannot be added.
func (r *RIBHolder) AddNextHop(e *aftpb.Afts_NextHopKey) error {
	r.mu.Lock()
	defer r.mu.Unlock()

	if r.r == nil {
		return errors.New("invalid RIB structure, nil")
	}

	if e == nil {
		return errors.New("nil NextHop provided")
	}
	nr, err := candidateRIB(&aftpb.Afts{
		NextHop: []*aftpb.Afts_NextHopKey{e},
	})
	if err != nil {
		return fmt.Errorf("invalid NextHopGroup, %v", err)
	}

	// Handle implicit replace.
	delete(r.r.GetAfts().NextHopGroup, e.GetIndex())

	if err := ygot.MergeStructInto(r.r, nr); err != nil {
		return fmt.Errorf("cannot merge candidate RIB into existing RIB, %v", err)
	}

	if r.postChangeHook != nil {
		for _, nh := range nr.Afts.NextHop {
			r.postChangeHook(ADD, unixTS(), r.name, nh)
		}
	}

	return nil
}

// contextIPv4Proto takes the input Ipv4Entry GoStruct and returns it as a gRIBI
// Ipv4EntryKey protobuf. It returns an error if the protobuf cannot be marshalled.
func concreteIPv4Proto(e *aft.Afts_Ipv4Entry) (*aftpb.Afts_Ipv4EntryKey, error) {
	ip4proto := &aftpb.Afts_Ipv4Entry{}
	if err := protoFromGoStruct(e, &gpb.Path{
		Elem: []*gpb.PathElem{{
			Name: "afts",
		}, {
			Name: "ipv4-unicast",
		}, {
			Name: "ipv4-entry",
		}},
	}, ip4proto); err != nil {
		return nil, fmt.Errorf("cannot marshal IPv4 prefix %s, %v", e.GetPrefix(), err)
	}
	return &aftpb.Afts_Ipv4EntryKey{
		Prefix:    *e.Prefix,
		Ipv4Entry: ip4proto,
	}, nil
}

// protoFromGoStruct takes the input GoStruct and marshals into the supplied pb
// protobuf message, trimming the prefix specified from the annotated paths within
// the protobuf.
func protoFromGoStruct(s ygot.GoStruct, prefix *gpb.Path, pb proto.Message) error {
	ns, err := ygot.TogNMINotifications(s, 0, ygot.GNMINotificationsConfig{
		UsePathElem: true,
	})
	if err != nil {
		return fmt.Errorf("cannot marshal existing entry key %s, %v", s, err)
	}

	vals := map[*gpb.Path]interface{}{}
	for _, n := range ns {
		for _, u := range n.GetUpdate() {
			vals[u.Path] = u.Val
		}
	}

	if err := protomap.ProtoFromPaths(pb, vals,
		protomap.ProtobufMessagePrefix(prefix),
		protomap.ValuePathPrefix(prefix),
		protomap.IgnoreExtraPaths()); err != nil {
		return fmt.Errorf("cannot unmarshal gNMI paths, %v", err)
	}

	return nil
}<|MERGE_RESOLUTION|>--- conflicted
+++ resolved
@@ -10,7 +10,7 @@
 	"github.com/openconfig/gnmi/value"
 	"github.com/openconfig/goyang/pkg/yang"
 	"github.com/openconfig/gribigo/aft"
-	"github.com/openconfig/gribigo/server"
+	"github.com/openconfig/gribigo/constants"
 	"github.com/openconfig/ygot/protomap"
 	"github.com/openconfig/ygot/ygot"
 	"github.com/openconfig/ygot/ytypes"
@@ -22,6 +22,8 @@
 	aftpb "github.com/openconfig/gribi/v1/proto/gribi_aft"
 )
 
+// unixTS is used to determine the current unix timestamp in nanoseconds since the
+// epoch. It is defined such that it can be overloaded by unit tests.
 var unixTS = time.Now().UnixNano
 
 // RIBHookFn is a function that is used as a hook following a change. It takes:
@@ -29,7 +31,7 @@
 //  - the timestamp in nanoseconds since the unix epoch that a function was performed.
 //  - a string indicating the name of the network instance
 //  - a ygot.GoStruct containing the entry that has been changed.
-type RIBHookFn func(OpType, int64, string, ygot.GoStruct)
+type RIBHookFn func(constants.OpType, int64, string, ygot.GoStruct)
 
 // RIB is a struct that stores a representation of a RIB for a network device.
 type RIB struct {
@@ -46,20 +48,6 @@
 	// don't allow entries to be deleted that are in use.
 }
 
-// OpType indicates the type of operation that was performed in contexts where it
-// is not available, such as callbacks to user-provided functions.
-type OpType int64
-
-const (
-	_ OpType = iota
-	// ADD indicates that the operation called was an Add.
-	ADD
-	// DELETE indicates that the operation called was a Delete.
-	DELETE
-	// MODIFY indicates that the operation called was a Modify.
-	MODIFY
-)
-
 // RIBHolder is a container for a set of RIBs.
 type RIBHolder struct {
 	// name is the name that is used for this network instance by the system.
@@ -79,7 +67,7 @@
 	// postChangeHook is a function that is called after each of the operations
 	// within the RIB completes, it takes arguments of the
 	//   - name of the network instance
-	// 	 - operation type (as an OpType enumerated value)
+	// 	 - operation type (as an constants.OpType enumerated value)
 	//	 - the changed entry as a ygot.GoStruct.
 	postChangeHook RIBHookFn
 }
@@ -103,11 +91,7 @@
 }
 
 // NI returns the RIB for the network instance with name s.
-<<<<<<< HEAD
-func (r *RIB) RIBForNI(s string) server.NIRIB {
-=======
-func (r *RIB) NI(s string) (*RIBHolder, bool) {
->>>>>>> b5d9589e
+func (r *RIB) RIBForNI(s string) (*RIBHolder, bool) {
 	r.nrMu.RLock()
 	defer r.nrMu.RUnlock()
 	rh, ok := r.niRIB[s]
@@ -226,7 +210,7 @@
 	// know the key.
 	if r.postChangeHook != nil {
 		for _, ip4 := range nr.Afts.Ipv4Entry {
-			r.postChangeHook(ADD, unixTS(), r.name, ip4)
+			r.postChangeHook(constants.ADD, unixTS(), r.name, ip4)
 		}
 	}
 
@@ -271,7 +255,7 @@
 	delete(r.r.Afts.Ipv4Entry, e.GetPrefix())
 
 	if r.postChangeHook != nil {
-		r.postChangeHook(DELETE, unixTS(), r.name, de)
+		r.postChangeHook(constants.DELETE, unixTS(), r.name, de)
 	}
 
 	return nil
@@ -306,7 +290,7 @@
 
 	if r.postChangeHook != nil {
 		for _, nhg := range nr.Afts.NextHopGroup {
-			r.postChangeHook(ADD, unixTS(), r.name, nhg)
+			r.postChangeHook(constants.ADD, unixTS(), r.name, nhg)
 		}
 	}
 
@@ -342,7 +326,7 @@
 
 	if r.postChangeHook != nil {
 		for _, nh := range nr.Afts.NextHop {
-			r.postChangeHook(ADD, unixTS(), r.name, nh)
+			r.postChangeHook(constants.ADD, unixTS(), r.name, nh)
 		}
 	}
 
