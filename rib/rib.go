--- conflicted
+++ resolved
@@ -871,32 +871,17 @@
 
 	if r.r == nil {
 		return false, errors.New("invalid RIB structure, nil")
-<<<<<<< HEAD
-=======
 	}
 
 	de := r.r.Afts.NextHopGroup[e.GetId()]
 	if de == nil {
 		// Return failed for this case, sicne there was no such NHG.
 		return false, nil
->>>>>>> c915ebcb
 	}
 	// TODO(robjs): implement ref counting in the RIB such that we check that this
 	// entry can actually be removed.
 	r.doDeleteNHG(e.GetId())
 
-<<<<<<< HEAD
-	de := r.r.Afts.NextHopGroup[e.GetId()]
-	if de == nil {
-		// Return failed for this case, sicne there was no such NHG.
-		return false, nil
-	}
-	// TODO(robjs): implement ref counting in the RIB such that we check that this
-	// entry can actually be removed.
-	r.doDeleteNHG(e.GetId())
-
-=======
->>>>>>> c915ebcb
 	if r.postChangeHook != nil {
 		r.postChangeHook(constants.Delete, unixTS(), r.name, de)
 	}
@@ -923,12 +908,6 @@
 		// this is not an error so that we're robust to stale deletes.
 		return false, nil
 	}
-<<<<<<< HEAD
-
-=======
-	// TODO(robjs): implement ref counting in the RIB such that we check that this
-	// entry can actually be removed.
->>>>>>> c915ebcb
 	r.doDeleteNH(e.GetIndex())
 
 	if r.postChangeHook != nil {
@@ -961,16 +940,10 @@
 	delete(r.r.Afts.NextHop, id)
 }
 
-<<<<<<< HEAD
 // AddNextHopGroup adds a NextHopGroup e to the RIBHolder receiver. It returns a boolean
 // indicating whether the NHG was installed, a second bool indicating whether this was
 // an implicit replace. If encounted it returns an error if the group is invalid.
 func (r *RIBHolder) AddNextHopGroup(e *aftpb.Afts_NextHopGroupKey) (bool, bool, error) {
-=======
-// AddNextHopGroup adds a NextHopGroup e to the RIBHolder receiver. It returns an error
-// if the group cannot be added.
-func (r *RIBHolder) AddNextHopGroup(e *aftpb.Afts_NextHopGroupKey) (bool, error) {
->>>>>>> c915ebcb
 	if r.r == nil {
 		return false, false, errors.New("invalid RIB structure, nil")
 	}
