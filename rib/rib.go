--- conflicted
+++ resolved
@@ -51,7 +51,6 @@
 //  - a ygot.GoStruct containing the entry that has been changed.
 type RIBHookFn func(constants.OpType, int64, string, ygot.GoStruct)
 
-<<<<<<< HEAD
 // ResolvedEntryFn is a function that is called for all entries that can be fully
 // resolved within the RIB. Fully resolved in this case is defined as an input
 // packet match criteria set of next-hops.
@@ -64,7 +63,7 @@
 //  - a string indicating the network instance that the operation was within
 //  - a string indicating the prefix that was impacted
 type ResolvedEntryFn func(ribs map[string]*aft.RIB, optype constants.OpType, netinst, prefix string)
-=======
+
 // RIBHolderCheckFunc is a function that is used as a check to determine whether
 // a RIB entry is eligible for a particular operation. It takes arguments of:
 //   - the operation type that is being performed.
@@ -81,7 +80,6 @@
 //   - an error that is considered fatal for the entry (i.e., this entry should never
 //     be tried again).
 type RIBHolderCheckFunc func(constants.OpType, string, *aft.RIB) (bool, error)
->>>>>>> 961c0eb8
 
 // RIB is a struct that stores a representation of a RIB for a network device.
 type RIB struct {
