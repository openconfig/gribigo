// Copyright 2021 Google LLC
//
// Licensed under the Apache License, Version 2.0 (the "License");
// you may not use this file except in compliance with the License.
// You may obtain a copy of the License at
//
//      http://www.apache.org/licenses/LICENSE-2.0
//
// Unless required by applicable law or agreed to in writing, software
// distributed under the License is distributed on an "AS IS" BASIS,
// WITHOUT WARRANTIES OR CONDITIONS OF ANY KIND, either express or implied.
// See the License for the specific language governing permissions and
// limitations under the License.

// Package RIB implements a basic RIB for a gRIBI server.
package rib

import (
	"bytes"
	"errors"
	"fmt"
	"sort"
	"sync"
	"time"

	log "github.com/golang/glog"
	"github.com/openconfig/gnmi/value"
	"github.com/openconfig/goyang/pkg/yang"
	"github.com/openconfig/gribigo/aft"
	"github.com/openconfig/gribigo/constants"
	"github.com/openconfig/ygot/protomap"
	"github.com/openconfig/ygot/ygot"
	"github.com/openconfig/ygot/ytypes"
	"google.golang.org/grpc/codes"
	"google.golang.org/grpc/status"
	"google.golang.org/protobuf/proto"

	gpb "github.com/openconfig/gnmi/proto/gnmi"
	aftpb "github.com/openconfig/gribi/v1/proto/gribi_aft"
	spb "github.com/openconfig/gribi/v1/proto/service"
)

// unixTS is used to determine the current unix timestamp in nanoseconds since the
// epoch. It is defined such that it can be overloaded by unit tests.
var unixTS = time.Now().UnixNano

// RIBHookFn is a function that is used as a hook following a change. It takes:
//  - an OpType deterining whether an add, remove, or modify operation was sent.
//  - the timestamp in nanoseconds since the unix epoch that a function was performed.
//  - a string indicating the name of the network instance
//  - a ygot.GoStruct containing the entry that has been changed.
type RIBHookFn func(constants.OpType, int64, string, ygot.GoStruct)

// RIB is a struct that stores a representation of a RIB for a network device.
type RIB struct {
	// nrMu protects the niRIB map.
	nrMu sync.RWMutex
	// niRIB is a map of OpenConfig AFTs that are used to represent the RIBs of a network element.
	// The key of the map is the name of the network instance to which the RIBs belong.
	niRIB map[string]*RIBHolder

	// defaultName is the name assigned to the default network instance.
	defaultName string
	// ribCheck indicates whether this RIB is running the RIB check function.
	ribCheck bool

	// TODO(robjs): reference count NHGs and NHs across all AFTs to ensure that we
	// don't allow entries to be deleted that are in use.

	// pendMu protects the pendingCandidates.
	pendMu sync.RWMutex
	// pendingEntries is the set of entries that have been requested by
	// the AddXXX methods that cannot yet be installed in the RIB because they do
	// not resolve. Resolve is defined as canResolve returning true - which means that:
	//  - entries (ipv4, ipv6 etc.) reference valid NHGs
	//  - NHGs reference valid NHs
	//  - NHs are accepted by default (since they can be resolved with other protocols)
	//
	// After every successful AddXXX operation the list of candidates is walked to
	// determine whether they are now resolvable.
	//
	// The candidates are stored as the operation that was submitted in order that the
	// same AddXXX methods can be used along with network instance the operation
	// referred to. The map is keyed by the operation ID.
	pendingEntries map[uint64]*pendingEntry
}

// RIBHolder is a container for a set of RIBs.
type RIBHolder struct {
	// name is the name that is used for this network instance by the system.
	name string

	// mu protects the aft.RIB datastructure. This is a coarse lock, but is
	// the simplest implementation -- we can create a more fine-grained lock
	// if performance requires it.
	mu sync.RWMutex
	// r is the RIB within the network instance as the OpenConfig AFT model.
	r *aft.RIB

	// TODO(robjs): flag as to whether we should run any semantic validations
	// as we add to the RIB. We probably want to allow invalid entries to be
	// implemented.

	// checkFn is a function that is called for all entries before they are
	// considered valid candidates to be merged. It can be used to check that
	// an entry is resolvable. The argument handed to it is a candidate RIB
	// as described by an aft.RIB structure. It returns a boolean indicating
	// whether the entry should be installed, or an error indicating that the
	// entry is not valid for installation.
	//
	// When checkFn returns false, but no error is returned, it is expected
	// that the client of the RIB can retry to install this entry at a later
	// point in time. If an error is returned, the checkFn is asserting that
	// there is no way that this entry can ever be installed in the RIB,
	// regardless of whether there are state changes.
	checkFn func(a *aft.RIB) (bool, error)

	// postChangeHook is a function that is called after each of the operations
	// within the RIB completes, it takes arguments of the
	//   - name of the network instance
	// 	 - operation type (as an constants.OpType enumerated value)
	//	 - the changed entry as a ygot.GoStruct.
	postChangeHook RIBHookFn
}

// String returns a string representation of the RIBHolder.
func (r *RIBHolder) String() string {
	r.mu.RLock()
	defer r.mu.RUnlock()
	js, err := ygot.Marshal7951(r.r, ygot.JSONIndent("  "))
	if err != nil {
		return "invalid RIB"
	}
	return string(js)
}

// RIBOpt is an interface that is implemented for options to the RIB.
type RIBOpt interface {
	isRIBOpt()
}

// DisableRIBCheckFn specifies that the consistency checking functions should
// be disabled for the RIB. It is useful for a testing RIB that does not need
// to have working references.
func DisableRIBCheckFn() *disableCheckFn { return &disableCheckFn{} }

// disableCheckFn is the internal implementation of DisableRIBCheckFn.
type disableCheckFn struct{}

// isRIBOpt implements the RIBOpt interface
func (*disableCheckFn) isRIBOpt() {}

// hasDisableCheckFn checks whether the RIBOpt slice supplied contains the
// disableCheckFn option.
func hasDisableCheckFn(opt []RIBOpt) bool {
	for _, o := range opt {
		if _, ok := o.(*disableCheckFn); ok {
			return true
		}
	}
	return false
}

// New returns a new RIB with the default network instance created with name dn.
func New(dn string, opt ...RIBOpt) *RIB {
	r := &RIB{
		niRIB:          map[string]*RIBHolder{},
		defaultName:    dn,
		pendingEntries: map[uint64]*pendingEntry{},
	}

	rhOpt := []ribHolderOpt{}
	checkRIB := !hasDisableCheckFn(opt)
	if checkRIB {
		rhOpt = append(rhOpt, RIBHolderCheckFn(r.canResolve))
	}
	r.ribCheck = checkRIB

	r.niRIB[dn] = NewRIBHolder(dn, rhOpt...)

	return r
}

// pendingEntry describes an operation that is pending on the gRIBI server. Generally,
// this is due to RIB recursion lookup failures.
type pendingEntry struct {
	// ni is the network instance the operation is operating on.
	ni string
	// op is the AFTOperation that is being performed.
	op *spb.AFTOperation
}

// SetHook assigns the supplied hook to all network instance RIBs within
// the RIB structure.
func (r *RIB) SetHook(fn RIBHookFn) {
	for _, nir := range r.niRIB {
		nir.postChangeHook = fn
	}
}

// NetworkInstanceRIB returns the RIB for the network instance with name s.
func (r *RIB) NetworkInstanceRIB(s string) (*RIBHolder, bool) {
	r.nrMu.RLock()
	defer r.nrMu.RUnlock()
	rh, ok := r.niRIB[s]
	return rh, ok
}

// AddNetworkInstance adds a new network instance with the specified name
// to the RIB.
func (r *RIB) AddNetworkInstance(name string) error {
	r.nrMu.Lock()
	defer r.nrMu.Unlock()

	if r.niRIB[name] != nil {
		return fmt.Errorf("RIB %s already exists", name)
	}

	rhOpt := []ribHolderOpt{}
	if r.ribCheck {
		rhOpt = append(rhOpt, RIBHolderCheckFn(r.canResolve))
	}

	r.niRIB[name] = NewRIBHolder(name, rhOpt...)
	return nil
}

// KnownNetworkInstances returns the name of all known network instances
// within the RIB.
func (r *RIB) KnownNetworkInstances() []string {
	r.nrMu.RLock()
	defer r.nrMu.RUnlock()
	names := []string{}
	for n := range r.niRIB {
		names = append(names, n)
	}
	// return the RIB names in a stable order.
	sort.Strings(names)
	return names
}

// String returns a string representation of the RIB.
func (r *RIB) String() string {
	r.nrMu.RLock()
	defer r.nrMu.RUnlock()
	buf := &bytes.Buffer{}
	for ni, niR := range r.niRIB {
		buf.WriteString(fmt.Sprintf("%s:\n-----\n%s\n", ni, niR))
	}
	return buf.String()
}

// OpResult contains the result of an operation (Add, Modify, Delete).
type OpResult struct {
	// ID is the ID of the operation as specified in the input request.
	ID uint64
	// Op is the operation that was performed.
	Op *spb.AFTOperation
	// Error is an error string detailing any error that occurred.
	Error string
}

// AddEntry adds the entry described in op to the network instance with name ni. It returns
// two slices of OpResults:
//  - the first ("oks") describes the set of entries that were installed successfully based on
//    this operation.
//  - the second ("fails") describes the set of entries that were NOT installed, and encountered
//    fatal errors during the process of installing the entry.
//
// It returns an error if there is a fatal error encountered for the function during operation.
//
// The oks slice may have length > 1 (i.e., not just be the input operation) in the case an entry
// becomes resolvable (per canResolve) *after* this operation has been installed. It will recursively
// call the internal implementation in order to install all entries that are now resolvable based
// on the operation provided.
func (r *RIB) AddEntry(ni string, op *spb.AFTOperation) ([]*OpResult, []*OpResult, error) {
	oks, fails := []*OpResult{}, []*OpResult{}
	checked := map[uint64]bool{}
	if err := r.addEntryInternal(ni, op, &oks, &fails, checked); err != nil {
		return nil, nil, err
	}
	return oks, fails, nil
}

// addEntryInternal is the internal implementation of AddEntry. It takes arguments of:
//  - the name of the network instance being operated on (ni) by the operation op.
//  - a slice of installed results, which is appended to.
//  - a slice of failed results, which is appended to.
//  - a map, keyed by operation ID, describing the stack of calls that we have currently
//    done during this recursion so that we do not repeat an install operation.
func (r *RIB) addEntryInternal(ni string, op *spb.AFTOperation, oks, fails *[]*OpResult, installStack map[uint64]bool) error {
	if installStack[op.GetId()] {
		return nil
	}
	niR, ok := r.NetworkInstanceRIB(ni)
	if !ok || !niR.IsValid() {
		return fmt.Errorf("invalid network instance, %s", ni)
	}

	var installed bool
	var err error
	switch t := op.Entry.(type) {
	case *spb.AFTOperation_Ipv4:
		log.V(2).Infof("adding IPv4 prefix %s", t.Ipv4.GetPrefix())
		installed, err = niR.AddIPv4(t.Ipv4)
	case *spb.AFTOperation_NextHop:
		log.V(2).Infof("adding NH Index %d", t.NextHop.GetIndex())
		installed, err = niR.AddNextHop(t.NextHop)
	case *spb.AFTOperation_NextHopGroup:
		log.V(2).Infof("adding NHG ID %d", t.NextHopGroup.GetId())
		installed, err = niR.AddNextHopGroup(t.NextHopGroup)
	default:
		return status.Newf(codes.Unimplemented, "unsupported AFT operation type %T", t).Err()
	}

	switch {
	case err != nil:
		*fails = append(*fails, &OpResult{
			ID:    op.GetId(),
			Op:    op,
			Error: err.Error(),
		})
	case installed:
		// Mark that within this stack we have installed this entry successfully, so
		// we don't retry if it was somewhere further up the stack.
		installStack[op.GetId()] = true
		log.V(2).Infof("operation %d installed in RIB successfully", op.GetId())
		r.rmPending(op.GetId())
		*oks = append(*oks, &OpResult{
			ID: op.GetId(),
			Op: op,
		})
		// we may now have made some other pending entry be possible to install,
		// so try them all out!
		for _, e := range r.getPending() {
			err := r.addEntryInternal(e.ni, e.op, oks, fails, installStack)
			if err != nil {
				return err
			}
		}
	default:
		r.addPending(op.GetId(), &pendingEntry{
			ni: ni,
			op: op,
		})
	}

	return nil
}

// getPending returns the current set of pending entry operations for the
// RIB receiver.
func (r *RIB) getPending() []*pendingEntry {
	r.pendMu.RLock()
	defer r.pendMu.RUnlock()
	p := []*pendingEntry{}
	for _, e := range r.pendingEntries {
		p = append(p, e)
	}
	return p
}

// addPending adds a pendingEntry with operation ID id to the pending entries
// within the RIB.
func (r *RIB) addPending(id uint64, e *pendingEntry) {
	r.pendMu.Lock()
	defer r.pendMu.Unlock()
	r.pendingEntries[id] = e
}

// rmPending removes the operation with ID id from the RIB's pendingEntries.
func (r *RIB) rmPending(id uint64) {
	r.pendMu.Lock()
	defer r.pendMu.Unlock()
	delete(r.pendingEntries, id)
}

// canResolve takes an input candidate RIB, which contains only the new entry
// being added and determines whether it can be resolved against the existing set
// of RIBs that are stored in r. The specified netInst string is used to
// determine the current network instance within which this entry is being
// considered, such that where the assumption is that a reference is resolved within
// the same network-instance this NI can be used.
//
// canResolve returns a boolean indicating whether the entry
// can be resolved or not.
//
// An entry is defined to be resolved if all its external references within the gRIBI
// RIB can be resolved - particularly (starting from the most specific):
//
//   * for a next-hop
//       - always consider this valid, since all elements can be resolved outside of
//         gRIBI.
//   * for a next-hop-group
//       - all the next-hops within the NHG can be resolved
//   * for an ipv4-entry
//       - the next-hop-group can be resolved
//
// An error is returned if the candidate RIB contains more than one new type.
func (r *RIB) canResolve(netInst string, candidate *aft.RIB) (bool, error) {
	caft := candidate.GetAfts()
	if caft == nil {
		return false, errors.New("invalid nil candidate AFT")
	}
	switch {
	case len(caft.Ipv6Entry) != 0:
		return false, fmt.Errorf("IPv6 entries are unsupported, got: %v", caft.Ipv6Entry)
	case len(caft.LabelEntry) != 0:
		return false, fmt.Errorf("MPLS label entries are unsupported, got: %v", caft.LabelEntry)
	case len(caft.MacEntry) != 0:
		return false, fmt.Errorf("ethernet MAC entries are unsupported, got: %v", caft.MacEntry)
	case len(caft.PolicyForwardingEntry) != 0:
		return false, fmt.Errorf("PBR entries are unsupported, got: %v", caft.PolicyForwardingEntry)
	case (len(caft.Ipv4Entry) + len(caft.NextHopGroup) + len(caft.NextHop)) == 0:
		return false, errors.New("no entries in specified candidate")
	case (len(caft.Ipv4Entry) + len(caft.NextHopGroup) + len(caft.NextHop)) > 1:
		return false, fmt.Errorf("multiple entries are unsupported, got ipv4: %v, next-hop-group: %v, next-hop: %v", caft.Ipv4Entry, caft.NextHopGroup, caft.NextHop)
	}

	for _, n := range caft.NextHop {
		if n.GetIndex() == 0 {
			return false, fmt.Errorf("invalid index zero for next-hop in NI %s", netInst)
		}
		// we always resolve next-hop entries because they can be resolved outside of gRIBI.
		return true, nil
	}

	// resolve in the default NI if we didn't get asked for a specific NI.
	if netInst == "" {
		netInst = r.defaultName
	}
	niRIB, ok := r.NetworkInstanceRIB(netInst)
	if !ok {
		return false, fmt.Errorf("invalid network-instance %s", netInst)
	}

	for _, g := range caft.NextHopGroup {
		if g.GetId() == 0 {
			return false, fmt.Errorf("invalid zero-index NHG")
		}
		for _, n := range g.NextHop {
			// Zero is an invalid value for a next-hop index. GetIndex() will also return 0
			// if the NH index is nil, which is also invalid - so handle them together.
			if n.GetIndex() == 0 {
				return false, fmt.Errorf("invalid zero index NH in NHG %d, NI %s", g.GetId(), netInst)
			}
			// nexthops are resolved in the same NI as the next-hop-group
			if _, ok := niRIB.GetNextHop(n.GetIndex()); !ok {
				// this is not an error - it's just that we can't resolve this seemingly
				// valid looking NHG at this point.
				return false, nil
			}
		}
		return true, nil
	}

	for _, i := range caft.Ipv4Entry {
		if i.GetNextHopGroup() == 0 {
			// handle zero index again.
			return false, fmt.Errorf("invalid zero-index NHG in IPv4Entry %s, NI %s", i.GetPrefix(), netInst)
		}
		resolveRIB := niRIB
		if otherNI := i.GetNextHopGroupNetworkInstance(); otherNI != "" {
			resolveRIB, ok = r.NetworkInstanceRIB(otherNI)
			if !ok {
				return false, fmt.Errorf("invalid unknown network-instance for IPv4Entry, %s", otherNI)
			}
		}
		if _, ok := resolveRIB.GetNextHopGroup(i.GetNextHopGroup()); !ok {
			// again, not an error - we just can't resolve this IPv4 entry due to missing NHG right now.
			return false, nil
		}
		return true, nil
	}

	// We should never reach here since we checked that at least one of the things that we are looping over has
	// length >1, but return here too.
	return false, errors.New("no entries in specified candidate")
}

// ribHolderOpt is an interface implemented by all options that can be provided to the RIBHolder's NewRIBHolder
// function.
type ribHolderOpt interface {
	isRHOpt()
}

// ribHolderCheckFn is a ribHolderOpt that provides a function that can be run for each operation to
// determine whether it should be installed in the RIB.
type ribHolderCheckFn struct {
	fn func(string, *aft.RIB) (bool, error)
}

// isRHOpt implements the ribHolderOpt function
func (r *ribHolderCheckFn) isRHOpt() {}

// RIBHolderCheckFn is an option that provides a function f - taking arguments of:
//  * a network instance name as a string
//  * a candidate RIB as an aft.RIB GoStruct
// It must return:
//  * a bool indicating whether the RIB operation should go ahead.
//  * an error that is considered fatal for the entry (i.e., this entry should never
//    be tried again).
//
// TODO(robjs): consider whether this should take an optype too - so that the same checkfn
// can be used when we do deletes for refcounting.
func RIBHolderCheckFn(f func(string, *aft.RIB) (bool, error)) *ribHolderCheckFn {
	return &ribHolderCheckFn{fn: f}
}

// hasCheckFn checks whether there is a ribHolderCheckFn option within the supplied
// options.
func hasCheckFn(opts []ribHolderOpt) *ribHolderCheckFn {
	for _, o := range opts {
		if f, ok := o.(*ribHolderCheckFn); ok {
			return f
		}
	}
	return nil
}

// NewRIBHolder returns a new RIB holder for a single network instance.
func NewRIBHolder(name string, opts ...ribHolderOpt) *RIBHolder {
	r := &RIBHolder{
		name: name,
		r: &aft.RIB{
			Afts: &aft.Afts{},
		},
	}

	fn := hasCheckFn(opts)
	// If there is a check function - regenerate it so that it
	// always operates on the local name.
	if fn != nil {
		checkFn := func(r *aft.RIB) (bool, error) {
			return fn.fn(name, r)
		}
		r.checkFn = checkFn
	}
	return r
}

// IsValid determines whether the specified RIBHolder is valid to be
// programmed.
func (r *RIBHolder) IsValid() bool {
	// This shows why we need to make the locking on the RIB more granular,
	// since now we're taking a lock just to check whether things are not nil.
	r.mu.RLock()
	defer r.mu.RUnlock()
	if r.name == "" || r.r == nil || r.r.Afts == nil {
		return false
	}
	return true
}

// GetNextHop gets the next-hop with the specified index from the RIB
// and returns it. It returns a bool indicating whether the value was
// found.
func (r *RIBHolder) GetNextHop(index uint64) (*aft.Afts_NextHop, bool) {
	r.mu.RLock()
	defer r.mu.RUnlock()
	n := r.r.GetAfts().GetNextHop(index)
	if n == nil {
		return nil, false
	}
	return n, true
}

// GetNextHopGroup gets the next-hop-group with the specified ID from the RIB
// and returns it. It returns a bool indicating whether the value was found.
func (r *RIBHolder) GetNextHopGroup(id uint64) (*aft.Afts_NextHopGroup, bool) {
	r.mu.RLock()
	defer r.mu.RUnlock()
	n := r.r.GetAfts().GetNextHopGroup(id)
	if n == nil {
		return nil, false
	}
	return n, true
}

// rootSchema returns the schema of the root of the AFT YANG tree.
func rootSchema() (*yang.Entry, error) {
	s, err := aft.Schema()
	if err != nil {
		return nil, fmt.Errorf("cannot get schema, %v", err)
	}
	return s.RootSchema(), nil
}

// candidateRIB takes the input set of Afts and returns them as a aft.RIB pointer
// that can be merged into an existing RIB.
func candidateRIB(a *aftpb.Afts) (*aft.RIB, error) {
	paths, err := protomap.PathsFromProto(a)
	if err != nil {
		return nil, err
	}

	nr := &aft.RIB{}
	rs, err := rootSchema()
	if err != nil {
		return nil, err
	}

	for p, v := range paths {
		sv, err := value.FromScalar(v)

		if err != nil {
			ps := p.String()
			if yps, err := ygot.PathToString(p); err == nil {
				ps = yps
			}
			return nil, fmt.Errorf("cannot convert field %s to scalar, %v", ps, sv)
		}
		if err := ytypes.SetNode(rs, nr, p, sv, &ytypes.InitMissingElements{}); err != nil {
			return nil, fmt.Errorf("invalid RIB %s, %v", a, err)
		}
	}

	// We validate against the schema, but not semantically within gRIBI.
	if err := nr.Afts.Validate(&ytypes.LeafrefOptions{
		IgnoreMissingData: true,
		Log:               false,
	}); err != nil {
		return nil, fmt.Errorf("invalid entry provided, %v", err)
	}

	return nr, nil
}

// AddIPv4 adds the IPv4 entry described by e to the RIB. It returns a bool
// which indicates whether the entry was added, and an error which can be
// considered fatal (i.e., there is no future possibility of this entry
// becoming valid).
func (r *RIBHolder) AddIPv4(e *aftpb.Afts_Ipv4EntryKey) (bool, error) {
	if r.r == nil {
		return false, errors.New("invalid RIB structure, nil")
	}

	if e == nil {
		return false, errors.New("nil IPv4 Entry provided")
	}

	// This is a hack, since ygot does not know that the field that we
	// have provided is a list entry, then it doesn't do the right thing. So
	// we just give it the root so that it knows.
	nr, err := candidateRIB(&aftpb.Afts{
		Ipv4Entry: []*aftpb.Afts_Ipv4EntryKey{e},
	})
	if err != nil {
		return false, fmt.Errorf("invalid IPv4Entry, %v", err)
	}

	if r.checkFn != nil {
		ok, err := r.checkFn(nr)
		if err != nil {
			// This entry can never be installed, so return the error
			// to the caller directly -- signalling to them not to retry.
			return false, err
		}
		if !ok {
			// The checkFn validated the entry and found it to be OK, but
			// indicated that we should not merge it into the RIB because
			// some prerequisite was not satisifed. Based on this, we
			// return false (we didn't install it), but indicate with err == nil
			// that the caller can retry this entry at some later point, and we'll
			// run the checkFn again to see whether it can now be installed.
			return false, nil
		}
	}

	if err := r.doAddIPv4(e.GetPrefix(), nr); err != nil {
		return false, err
	}

	// We expect that there is just a single entry here since we are
	// being called based on a single entry, but we loop since we don't
	// know the key.
	if r.postChangeHook != nil {
		for _, ip4 := range nr.Afts.Ipv4Entry {
			r.postChangeHook(constants.ADD, unixTS(), r.name, ip4)
		}
	}

	return true, nil
}

// doAddIPv4 adds an IPv4Entry holding the shortest possible lock on the RIB.
func (r *RIBHolder) doAddIPv4(pfx string, newRIB *aft.RIB) error {
	r.mu.Lock()
	defer r.mu.Unlock()

	// Sanity check.
	if nhg, nh := len(newRIB.Afts.NextHopGroup), len(newRIB.Afts.NextHop); nhg != 0 || nh != 0 {
		return fmt.Errorf("candidate RIB specifies entries other than NextHopGroups, got: %d nhg, %d nh", nhg, nh)
	}

	// MergeStructInto doesn't completely replace a list entry if it finds a missing key,
	// so will append the two entries together.
	// We don't use Delete itself because it will deadlock (we already hold the lock).
	delete(r.r.GetAfts().Ipv4Entry, pfx)

	// TODO(robjs): consider what happens if this fails -- we may leave the RIB in
	// an inconsistent state.
	if err := ygot.MergeStructInto(r.r, newRIB); err != nil {
		return fmt.Errorf("cannot merge candidate RIB into existing RIB, %v", err)
	}
	return nil
}

// DeleteIPv4 removes the IPv4 entry e from the RIB. If e specifies only the prefix, and
// no payload the prefix is removed if it is found in the set of entries. If the payload
// of the entry is specified it is checked for equality, and removed only if the entries
// match.
func (r *RIBHolder) DeleteIPv4(e *aftpb.Afts_Ipv4EntryKey) error {
	if e == nil {
		return errors.New("nil entry provided")
	}

	if r.r == nil {
		return errors.New("invalid RIB structure, nil")
	}

	// This is an optional check, today some servers do not implement it and return true
	// even if the load does not match. Compliance tests should note this.
	if e.GetIpv4Entry() != nil {
		// We do not mind if we don't find this entry - since this shouldn't be an
		// error.
		existingEntryProto, _, err := r.ipv4EntryProto(e.GetPrefix())
		if err != nil {
			return err
		}
		if !proto.Equal(existingEntryProto, e) {
			return status.Newf(codes.NotFound, "delete of an entry with non-matching, existing: %s, candidate: %s", existingEntryProto, e).Err()
		}
	}

	de := r.r.Afts.Ipv4Entry[e.GetPrefix()]
	r.doDeleteIPv4(e.GetPrefix())

	if r.postChangeHook != nil {
		r.postChangeHook(constants.DELETE, unixTS(), r.name, de)
	}

	return nil
}

// ipv4EntryProto returns a protobuf message for the specified IPv4 prefix. It returns
// the found prefix as a Ipv4EntryKey protobuf, along with a bool indicating whether the
// prefix was found in the RIB.
func (r *RIBHolder) ipv4EntryProto(pfx string) (*aftpb.Afts_Ipv4EntryKey, bool, error) {
	r.mu.RLock()
	defer r.mu.RUnlock()
	ribE := r.r.Afts.Ipv4Entry[pfx]
	if ribE == nil {
		return nil, false, nil
	}

	existingEntryProto, err := concreteIPv4Proto(ribE)
	if err != nil {
		return nil, true, status.Newf(codes.Internal, "invalid existing entry in RIB %v", ribE).Err()
	}

	return existingEntryProto, true, nil
}

// doDeleteIPv4 deletes pfx from the IPv4Entry RIB holding the shortest possible lock.
func (r *RIBHolder) doDeleteIPv4(pfx string) {
	r.mu.Lock()
	defer r.mu.Unlock()
	delete(r.r.Afts.Ipv4Entry, pfx)
}

// AddNextHopGroup adds a NextHopGroup e to the RIBHolder receiver. It returns an error
// if the group cannot be added.
func (r *RIBHolder) AddNextHopGroup(e *aftpb.Afts_NextHopGroupKey) (bool, error) {
	if r.r == nil {
		return false, errors.New("invalid RIB structure, nil")
	}

	if e == nil {
		return false, errors.New("nil NextHopGroup provided")
	}

	nr, err := candidateRIB(&aftpb.Afts{
		NextHopGroup: []*aftpb.Afts_NextHopGroupKey{e},
	})
	if err != nil {
		return false, fmt.Errorf("invalid NextHopGroup, %v", err)
	}

	if r.checkFn != nil {
		ok, err := r.checkFn(nr)
		if err != nil {
			// Entry can never be installed (see the documentation in
			// the AddIPv4 function for additional details).
			return false, err
		}
		if !ok {
			// Entry is not valid for installation right now.
			return false, nil
		}
	}

	if err := r.doAddNHG(e.GetId(), nr); err != nil {
		return false, err
	}

	if r.postChangeHook != nil {
		for _, nhg := range nr.Afts.NextHopGroup {
			r.postChangeHook(constants.ADD, unixTS(), r.name, nhg)
		}
	}

	return true, nil
}

// doAddNHG adds a NHG holding the shortest possible lock on the RIB to avoid
// deadlocking.
func (r *RIBHolder) doAddNHG(ID uint64, newRIB *aft.RIB) error {
	r.mu.Lock()
	defer r.mu.Unlock()

	// Sanity check.
	if ip4, nh := len(newRIB.Afts.Ipv4Entry), len(newRIB.Afts.NextHop); ip4 != 0 || nh != 0 {
		return fmt.Errorf("candidate RIB specifies entries other than NextHopGroups, got: %d ipv4, %d nh", ip4, nh)
	}

	// Handle implicit replace.
	delete(r.r.GetAfts().NextHopGroup, ID)

	if err := ygot.MergeStructInto(r.r, newRIB); err != nil {
		return fmt.Errorf("cannot merge candidate RIB into existing RIB, %v", err)
	}
	return nil
}

// AddNextHop adds a new NextHop e to the RIBHolder receiver. It returns an error if
// the group cannot be added.
func (r *RIBHolder) AddNextHop(e *aftpb.Afts_NextHopKey) (bool, error) {
	if r.r == nil {
		return false, errors.New("invalid RIB structure, nil")
	}

	if e == nil {
		return false, errors.New("nil NextHop provided")
	}
	nr, err := candidateRIB(&aftpb.Afts{
		NextHop: []*aftpb.Afts_NextHopKey{e},
	})
	if err != nil {
		return false, fmt.Errorf("invalid NextHopGroup, %v", err)
	}
	if r.checkFn != nil {
		ok, err := r.checkFn(nr)
		if err != nil {
			// Entry can never be installed (see the documentation in
			// the AddIPv4 function for additional details).
			return false, err
		}
		if !ok {
			// Entry is not valid for installation right now.
			return false, nil
		}
	}

	if err := r.doAddNH(e.GetIndex(), nr); err != nil {
		return false, err
	}

	if r.postChangeHook != nil {
		for _, nh := range nr.Afts.NextHop {
			r.postChangeHook(constants.ADD, unixTS(), r.name, nh)
		}
	}

	return true, nil
}

// doAddNHGadds a NH holding the shortest possible lock on the RIB to avoid
// deadlocking.
func (r *RIBHolder) doAddNH(index uint64, newRIB *aft.RIB) error {
	r.mu.Lock()
	defer r.mu.Unlock()

	// Sanity check.
	if ip4, nhg := len(newRIB.Afts.Ipv4Entry), len(newRIB.Afts.NextHopGroup); ip4 != 0 || nhg != 0 {
		return fmt.Errorf("candidate RIB specifies entries other than NextHopGroups, got: %d ipv4, %d nhg", ip4, nhg)
	}

	// Handle implicit replace.
	delete(r.r.GetAfts().NextHop, index)

	if err := ygot.MergeStructInto(r.r, newRIB); err != nil {
		return fmt.Errorf("cannot merge candidate RIB into existing RIB, %v", err)
	}
	return nil
}

// contextIPv4Proto takes the input Ipv4Entry GoStruct and returns it as a gRIBI
// Ipv4EntryKey protobuf. It returns an error if the protobuf cannot be marshalled.
func concreteIPv4Proto(e *aft.Afts_Ipv4Entry) (*aftpb.Afts_Ipv4EntryKey, error) {
	ip4proto := &aftpb.Afts_Ipv4Entry{}
	if err := protoFromGoStruct(e, &gpb.Path{
		Elem: []*gpb.PathElem{{
			Name: "afts",
		}, {
			Name: "ipv4-unicast",
		}, {
			Name: "ipv4-entry",
		}},
	}, ip4proto); err != nil {
		return nil, fmt.Errorf("cannot marshal IPv4 prefix %s, %v", e.GetPrefix(), err)
	}
	return &aftpb.Afts_Ipv4EntryKey{
		Prefix:    *e.Prefix,
		Ipv4Entry: ip4proto,
	}, nil
}

// concreteNextHopProto takes the input NextHop GoStruct and returns it as a gRIBI
// NextHopEntryKey protobuf. It returns an error if the protobuf cannot be marshalled.
func concreteNextHopProto(e *aft.Afts_NextHop) (*aftpb.Afts_NextHopKey, error) {
	nhproto := &aftpb.Afts_NextHop{}
	if err := protoFromGoStruct(e, &gpb.Path{
		Elem: []*gpb.PathElem{{
			Name: "afts",
		}, {
			Name: "next-hops",
		}, {
			Name: "next-hop",
		}},
	}, nhproto); err != nil {
		return nil, fmt.Errorf("cannot marshal next-hop index %d, %v", e.GetIndex(), err)
	}
	return &aftpb.Afts_NextHopKey{
		Index:   *e.Index,
		NextHop: nhproto,
	}, nil
}

// concreteNextHopGroupProto takes the input NextHopGroup GoStruct and returns it as a gRIBI
// NextHopGroupEntryKey protobuf. It returns an error if the protobuf cannot be marshalled.
func concreteNextHopGroupProto(e *aft.Afts_NextHopGroup) (*aftpb.Afts_NextHopGroupKey, error) {
	nhgproto := &aftpb.Afts_NextHopGroup{}
	if err := protoFromGoStruct(e, &gpb.Path{
		Elem: []*gpb.PathElem{{
			Name: "afts",
		}, {
			Name: "next-hop-groups",
		}, {
			Name: "next-hop-group",
		}},
	}, nhgproto); err != nil {
		return nil, fmt.Errorf("cannot marshal next-hop index %d, %v", e.GetId(), err)
	}
	return &aftpb.Afts_NextHopGroupKey{
		Id:           *e.Id,
		NextHopGroup: nhgproto,
	}, nil
}

// protoFromGoStruct takes the input GoStruct and marshals into the supplied pb
// protobuf message, trimming the prefix specified from the annotated paths within
// the protobuf.
func protoFromGoStruct(s ygot.GoStruct, prefix *gpb.Path, pb proto.Message) error {
	ns, err := ygot.TogNMINotifications(s, 0, ygot.GNMINotificationsConfig{
		UsePathElem: true,
	})
	if err != nil {
		return fmt.Errorf("cannot marshal existing entry key %s, %v", s, err)
	}

	vals := map[*gpb.Path]interface{}{}
	for _, n := range ns {
		for _, u := range n.GetUpdate() {
			vals[u.Path] = u.Val
		}
	}

	if err := protomap.ProtoFromPaths(pb, vals,
		protomap.ProtobufMessagePrefix(prefix),
		protomap.ValuePathPrefix(prefix),
		protomap.IgnoreExtraPaths()); err != nil {
		return fmt.Errorf("cannot unmarshal gNMI paths, %v", err)
	}

	return nil
}

<<<<<<< HEAD
// GetRIB writes the contents of the RIBs specified in the filter to msgCh. filter is a map, keyed by the gRIBI
// AFTType enumeration, if the value is set to true, the AFT is written to msgCh, otherwise it is skipped.
// stopCh can be used to cancel the iteration of the AFTs in the case that it is no longer needed.
func (r *RIBHolder) GetRIB(filter map[spb.AFTType]bool, msgCh chan *spb.GetResponse, stopCh chan struct{}) error {
=======
// GetRIB returns the content of the RIB that is contained within the r RIBHolder
// receiver. The contents of the RIB are returned as gRIBI GetResponse messages which
// are written to the supplied msgCh. stopCh is a channel that indicates that the
// GetRIB method should stop its work and return immediately. An error is returned
// if the RIB cannot be returned.
func (r *RIBHolder) GetRIB(msgCh chan *spb.GetResponse, stopCh chan struct{}) error {
>>>>>>> ca22e16e
	// TODO(robjs): since we are wanting to ensure that we tell the client
	// exactly what is installed, this leads to a decision to make about locking
	// of the RIB -- either we can go and lock the entire network instance RIB,
	// or be more granular than that.
	//
	//  * we take the NI-level lock: in the incoming master case, the client can
	//    ensure that they wait for the Get to complete before writing ==> there
	//    is no convergence impact. In the multi-master case (or even a consistency)
	//    check case, we impact convergence.
	//  * we take a more granular lock, in this case we do not impact convergence
	//    for any other entity than that individual entry.
	//
	// The latter is a better choice for a high-performance implementation, but
	// its not clear that we need to worry about this for this implementation *yet*.
	// In the future we should consider a fine-grained per-entry lock.
	r.mu.RLock()
	defer r.mu.RUnlock()

	// rewrite ALL to the values that we support.
	if filter[spb.AFTType_ALL] {
		filter = map[spb.AFTType]bool{
			spb.AFTType_IPV4:          true,
			spb.AFTType_NEXTHOP:       true,
			spb.AFTType_NEXTHOP_GROUP: true,
		}
	}

	if filter[spb.AFTType_IPV4] {
		for pfx, e := range r.r.Afts.Ipv4Entry {
			select {
			case <-stopCh:
				return nil
			default:
				p, err := concreteIPv4Proto(e)
				if err != nil {
					return status.Errorf(codes.Internal, "cannot marshal IPv4Entry for %s into GetResponse, %v", pfx, err)
				}
				msgCh <- &spb.GetResponse{
					Entry: []*spb.AFTEntry{{
						NetworkInstance: r.name,
						Entry: &spb.AFTEntry_Ipv4{
							Ipv4: p,
						},
					}},
				}
			}
		}
	}

	if filter[spb.AFTType_NEXTHOP_GROUP] {
		for index, e := range r.r.Afts.NextHopGroup {
			select {
			case <-stopCh:
				return nil
			default:
				p, err := concreteNextHopGroupProto(e)
				if err != nil {
					return status.Errorf(codes.Internal, "cannot marshal NextHopGroupEntry for index %d into GetResponse, %v", index, err)
				}
				msgCh <- &spb.GetResponse{
					Entry: []*spb.AFTEntry{{
						NetworkInstance: r.name,
						Entry: &spb.AFTEntry_NextHopGroup{
							NextHopGroup: p,
						},
					}},
				}
			}
		}
	}

	if filter[spb.AFTType_NEXTHOP] {
		for id, e := range r.r.Afts.NextHop {
			select {
			case <-stopCh:
				return nil
			default:
				p, err := concreteNextHopProto(e)
				if err != nil {
					return status.Errorf(codes.Internal, "cannot marshal NextHopEntry for ID %d into GetResponse, %v", id, err)
				}
				msgCh <- &spb.GetResponse{
					Entry: []*spb.AFTEntry{{
						NetworkInstance: r.name,
						Entry: &spb.AFTEntry_NextHop{
							NextHop: p,
						},
					}},
				}
			}
		}
	}

	return nil
}<|MERGE_RESOLUTION|>--- conflicted
+++ resolved
@@ -986,19 +986,14 @@
 	return nil
 }
 
-<<<<<<< HEAD
-// GetRIB writes the contents of the RIBs specified in the filter to msgCh. filter is a map, keyed by the gRIBI
-// AFTType enumeration, if the value is set to true, the AFT is written to msgCh, otherwise it is skipped.
-// stopCh can be used to cancel the iteration of the AFTs in the case that it is no longer needed.
+// GetRIB writes the contents of the RIBs specified in the filter to msgCh. filter is a map,
+// keyed by the gRIBI AFTType enumeration, if the value is set to true, the AFT is written
+// to msgCh, otherwise it is skipped. The contents of the RIB are returned as gRIBI
+// GetResponse messages which are written to the supplied msgCh. stopCh is a channel that
+// indicates that the GetRIB method should stop its work and return immediately.
+//
+// An error is returned if the RIB cannot be returned.
 func (r *RIBHolder) GetRIB(filter map[spb.AFTType]bool, msgCh chan *spb.GetResponse, stopCh chan struct{}) error {
-=======
-// GetRIB returns the content of the RIB that is contained within the r RIBHolder
-// receiver. The contents of the RIB are returned as gRIBI GetResponse messages which
-// are written to the supplied msgCh. stopCh is a channel that indicates that the
-// GetRIB method should stop its work and return immediately. An error is returned
-// if the RIB cannot be returned.
-func (r *RIBHolder) GetRIB(msgCh chan *spb.GetResponse, stopCh chan struct{}) error {
->>>>>>> ca22e16e
 	// TODO(robjs): since we are wanting to ensure that we tell the client
 	// exactly what is installed, this leads to a decision to make about locking
 	// of the RIB -- either we can go and lock the entire network instance RIB,
