// Copyright 2021 Google LLC
//
// Licensed under the Apache License, Version 2.0 (the "License");
// you may not use this file except in compliance with the License.
// You may obtain a copy of the License at
//
//      http://www.apache.org/licenses/LICENSE-2.0
//
// Unless required by applicable law or agreed to in writing, software
// distributed under the License is distributed on an "AS IS" BASIS,
// WITHOUT WARRANTIES OR CONDITIONS OF ANY KIND, either express or implied.
// See the License for the specific language governing permissions and
// limitations under the License.

// Package RIB implements a basic RIB for a gRIBI server.
package rib

import (
	"bytes"
	"errors"
	"fmt"
	"sort"
	"sync"
	"time"

	log "github.com/golang/glog"
	"github.com/openconfig/gnmi/value"
	"github.com/openconfig/goyang/pkg/yang"
	"github.com/openconfig/gribigo/aft"
	"github.com/openconfig/gribigo/constants"
	"github.com/openconfig/ygot/protomap"
	"github.com/openconfig/ygot/ygot"
	"github.com/openconfig/ygot/ytypes"
	"google.golang.org/grpc/codes"
	"google.golang.org/grpc/status"
	"google.golang.org/protobuf/proto"

	gpb "github.com/openconfig/gnmi/proto/gnmi"
	aftpb "github.com/openconfig/gribi/v1/proto/gribi_aft"
	spb "github.com/openconfig/gribi/v1/proto/service"
)

// unixTS is used to determine the current unix timestamp in nanoseconds since the
// epoch. It is defined such that it can be overloaded by unit tests.
var unixTS = time.Now().UnixNano

// RIBHookFn is a function that is used as a hook following a change. It takes:
//  - an OpType deterining whether an add, remove, or modify operation was sent.
//  - the timestamp in nanoseconds since the unix epoch that a function was performed.
//  - a string indicating the name of the network instance
//  - a ygot.GoStruct containing the entry that has been changed.
type RIBHookFn func(constants.OpType, int64, string, ygot.GoStruct)

// RIBHolderCheckFunc is a function that is used as a check to determine whether
// a RIB entry is eligible for a particular operation. It takes arguments of:
//   - the operation type that is being performed.
//   - the network instance within which the operation should be considered.
//   - the RIB that describes the candidate changes. In the case that the operation
//     is an ADD or REPLACE the candidate must contain the entry that would be added
//     or replaced. In the case that it is a DELETE, the candidate contains the entry
//     that is to be deleted.
//
//  The candidate contains a single entry.
//
// The check function must return:
//   - a bool indicating whether the RIB operation should go ahead (true = proceed).
//   - an error that is considered fatal for the entry (i.e., this entry should never
//     be tried again).
type RIBHolderCheckFunc func(constants.OpType, string, *aft.RIB) (bool, error)

// RIB is a struct that stores a representation of a RIB for a network device.
type RIB struct {
	// nrMu protects the niRIB map.
	nrMu sync.RWMutex
	// niRIB is a map of OpenConfig AFTs that are used to represent the RIBs of a network element.
	// The key of the map is the name of the network instance to which the RIBs belong.
	niRIB map[string]*RIBHolder

	// defaultName is the name assigned to the default network instance.
	defaultName string
	// ribCheck indicates whether this RIB is running the RIB check function.
	ribCheck bool

	// pendMu protects the pendingCandidates.
	pendMu sync.RWMutex
	// pendingEntries is the set of entries that have been requested by
	// the AddXXX methods that cannot yet be installed in the RIB because they do
	// not resolve. Resolve is defined as canResolve returning true - which means that:
	//  - entries (ipv4, ipv6 etc.) reference valid NHGs
	//  - NHGs reference valid NHs
	//  - NHs are accepted by default (since they can be resolved with other protocols)
	//
	// After every successful AddXXX operation the list of candidates is walked to
	// determine whether they are now resolvable.
	//
	// The candidates are stored as the operation that was submitted in order that the
	// same AddXXX methods can be used along with network instance the operation
	// referred to. The map is keyed by the operation ID.
	pendingEntries map[uint64]*pendingEntry
}

// RIBHolder is a container for a set of RIBs.
type RIBHolder struct {
	// name is the name that is used for this network instance by the system.
	name string

	// mu protects the aft.RIB datastructure. This is a coarse lock, but is
	// the simplest implementation -- we can create a more fine-grained lock
	// if performance requires it.
	mu sync.RWMutex
	// r is the RIB within the network instance as the OpenConfig AFT model.
	r *aft.RIB

	// TODO(robjs): flag as to whether we should run any semantic validations
	// as we add to the RIB. We probably want to allow invalid entries to be
	// implemented.

	// checkFn is a function that is called for all entries before they are
	// considered valid candidates to have the operation op performed for them.
	//  It can be used to check that an entry is resolvable, or whether an
	// entry is referenced before deleting it.
	// The argument handed to it is a candidate RIB as described by an aft.RIB
	// structure. It returns a boolean indicating
	// whether the entry should be installed, or an error indicating that the
	// entry is not valid for installation.
	//
	// When checkFn returns false, but no error is returned, it is expected
	// that the client of the RIB can retry to process this entry at a later
	// point in time. If an error is returned, the checkFn is asserting that
	// there is no way that this entry can ever be installed in the RIB,
	// regardless of whether there are state changes.
	checkFn func(op constants.OpType, a *aft.RIB) (bool, error)

	// postChangeHook is a function that is called after each of the operations
	// within the RIB completes, it takes arguments of the
	//   - name of the network instance
	// 	 - operation type (as an constants.OpType enumerated value)
	//	 - the changed entry as a ygot.GoStruct.
	postChangeHook RIBHookFn

	// refCounts is used to store counters for the number of references to next-hop
	// groups and next-hops within the RIB. It is used to ensure that referenced NHs
	// and NHGs cnanot be removed from the RIB.
	refCounts *niRefCounter
}

// niRefCounter stores reference counters for a particular network instance.
type niRefCounter struct {
	// mu protects the contents of niRefCounter
	mu sync.RWMutex
	// NextHop is the reference counter for NextHops - and is keyed by the
	// index of the next-hop within the network instance.
	NextHop map[uint64]uint64
	// NextHopGroup is the referenced counter for NextHopGroups within a
	// network instance, and is keyed by the ID of the next-hop-group
	// within the network instance.
	NextHopGroup map[uint64]uint64
}

// String returns a string representation of the RIBHolder.
func (r *RIBHolder) String() string {
	r.mu.RLock()
	defer r.mu.RUnlock()
	js, err := ygot.Marshal7951(r.r, ygot.JSONIndent("  "))
	if err != nil {
		return "invalid RIB"
	}
	return string(js)
}

// RIBOpt is an interface that is implemented for options to the RIB.
type RIBOpt interface {
	isRIBOpt()
}

// DisableRIBCheckFn specifies that the consistency checking functions should
// be disabled for the RIB. It is useful for a testing RIB that does not need
// to have working references.
func DisableRIBCheckFn() *disableCheckFn { return &disableCheckFn{} }

// disableCheckFn is the internal implementation of DisableRIBCheckFn.
type disableCheckFn struct{}

// isRIBOpt implements the RIBOpt interface
func (*disableCheckFn) isRIBOpt() {}

// hasDisableCheckFn checks whether the RIBOpt slice supplied contains the
// disableCheckFn option.
func hasDisableCheckFn(opt []RIBOpt) bool {
	for _, o := range opt {
		if _, ok := o.(*disableCheckFn); ok {
			return true
		}
	}
	return false
}

// New returns a new RIB with the default network instance created with name dn.
func New(dn string, opt ...RIBOpt) *RIB {
	r := &RIB{
		niRIB:          map[string]*RIBHolder{},
		defaultName:    dn,
		pendingEntries: map[uint64]*pendingEntry{},
	}

	rhOpt := []ribHolderOpt{}
	checkRIB := !hasDisableCheckFn(opt)
	if checkRIB {
		rhOpt = append(rhOpt, RIBHolderCheckFn(r.checkFn))
	}
	r.ribCheck = checkRIB

	r.niRIB[dn] = NewRIBHolder(dn, rhOpt...)

	return r
}

// checkFn wraps canResolve and canDelete to implement a RIBHolderCheckFn
func (r *RIB) checkFn(t constants.OpType, ni string, candidate *aft.RIB) (bool, error) {
	switch t {
	case constants.Add, constants.Replace:
		return r.canResolve(ni, candidate)
	case constants.Delete:
		return r.canDelete(ni, candidate)
	}
	return false, fmt.Errorf("invalid unknown operation type, %s", t)
}

// pendingEntry describes an operation that is pending on the gRIBI server. Generally,
// this is due to RIB recursion lookup failures.
type pendingEntry struct {
	// ni is the network instance the operation is operating on.
	ni string
	// op is the AFTOperation that is being performed.
	op *spb.AFTOperation
}

// SetHook assigns the supplied hook to all network instance RIBs within
// the RIB structure.
func (r *RIB) SetHook(fn RIBHookFn) {
	for _, nir := range r.niRIB {
		nir.postChangeHook = fn
	}
}

// NetworkInstanceRIB returns the RIB for the network instance with name s.
func (r *RIB) NetworkInstanceRIB(s string) (*RIBHolder, bool) {
	r.nrMu.RLock()
	defer r.nrMu.RUnlock()
	rh, ok := r.niRIB[s]
	return rh, ok
}

// AddNetworkInstance adds a new network instance with the specified name
// to the RIB.
func (r *RIB) AddNetworkInstance(name string) error {
	r.nrMu.Lock()
	defer r.nrMu.Unlock()

	if r.niRIB[name] != nil {
		return fmt.Errorf("RIB %s already exists", name)
	}

	rhOpt := []ribHolderOpt{}
	if r.ribCheck {
		rhOpt = append(rhOpt, RIBHolderCheckFn(r.checkFn))
	}

	r.niRIB[name] = NewRIBHolder(name, rhOpt...)
	return nil
}

// KnownNetworkInstances returns the name of all known network instances
// within the RIB.
func (r *RIB) KnownNetworkInstances() []string {
	r.nrMu.RLock()
	defer r.nrMu.RUnlock()
	names := []string{}
	for n := range r.niRIB {
		names = append(names, n)
	}
	// return the RIB names in a stable order.
	sort.Strings(names)
	return names
}

// String returns a string representation of the RIB.
func (r *RIB) String() string {
	r.nrMu.RLock()
	defer r.nrMu.RUnlock()
	buf := &bytes.Buffer{}
	for ni, niR := range r.niRIB {
		buf.WriteString(fmt.Sprintf("%s:\n-----\n%s\n", ni, niR))
	}
	return buf.String()
}

// OpResult contains the result of an operation (Add, Modify, Delete).
type OpResult struct {
	// ID is the ID of the operation as specified in the input request.
	ID uint64
	// Op is the operation that was performed.
	Op *spb.AFTOperation
	// Error is an error string detailing any error that occurred.
	Error string
}

// AddEntry adds the entry described in op to the network instance with name ni. It returns
// two slices of OpResults:
//  - the first ("oks") describes the set of entries that were installed successfully based on
//    this operation.
//  - the second ("fails") describes the set of entries that were NOT installed, and encountered
//    fatal errors during the process of installing the entry.
//
// It returns an error if there is a fatal error encountered for the function during operation.
//
// The oks slice may have length > 1 (i.e., not just be the input operation) in the case an entry
// becomes resolvable (per canResolve) *after* this operation has been installed. It will recursively
// call the internal implementation in order to install all entries that are now resolvable based
// on the operation provided.
func (r *RIB) AddEntry(ni string, op *spb.AFTOperation) ([]*OpResult, []*OpResult, error) {
	if ni == "" {
		return nil, nil, fmt.Errorf("invalid network instance, %s", ni)
	}
	oks, fails := []*OpResult{}, []*OpResult{}
	checked := map[uint64]bool{}
	if err := r.addEntryInternal(ni, op, &oks, &fails, checked); err != nil {
		return nil, nil, err
	}

	return oks, fails, nil
}

// addEntryInternal is the internal implementation of AddEntry. It takes arguments of:
//  - the name of the network instance being operated on (ni) by the operation op.
//  - a slice of installed results, which is appended to.
//  - a slice of failed results, which is appended to.
//  - a map, keyed by operation ID, describing the stack of calls that we have currently
//    done during this recursion so that we do not repeat an install operation.
func (r *RIB) addEntryInternal(ni string, op *spb.AFTOperation, oks, fails *[]*OpResult, installStack map[uint64]bool) error {
	if installStack[op.GetId()] {
		return nil
	}
	niR, ok := r.NetworkInstanceRIB(ni)
	if !ok || !niR.IsValid() {
		return fmt.Errorf("invalid network instance, %s", ni)
	}

	var (
		installed, implicit bool
		err                 error
		// Used to store information about the transaction that was
		// completed in case it completes successfully.
		nhgNetworkInstance, v4Prefix string
		refdNextHops                 []uint64
		nhgID, refdNHGID             uint64
	)

	switch t := op.Entry.(type) {
	case *spb.AFTOperation_Ipv4:
		// record information for knowing what was referenced.
		nhgNetworkInstance = t.Ipv4.GetIpv4Entry().GetNextHopGroupNetworkInstance().GetValue()
		refdNHGID = t.Ipv4.GetIpv4Entry().GetNextHopGroup().GetValue()
		v4Prefix = t.Ipv4.GetPrefix()

		log.V(2).Infof("adding IPv4 prefix %s", t.Ipv4.GetPrefix())
		installed, implicit, err = niR.AddIPv4(t.Ipv4)
	case *spb.AFTOperation_NextHop:
		log.V(2).Infof("adding NH Index %d", t.NextHop.GetIndex())
		installed, implicit, err = niR.AddNextHop(t.NextHop)
	case *spb.AFTOperation_NextHopGroup:
		nhgID = t.NextHopGroup.GetId()

		for _, v := range t.NextHopGroup.GetNextHopGroup().GetNextHop() {
			refdNextHops = append(refdNextHops, v.GetIndex())
		}

		log.V(2).Infof("adding NHG ID %d", t.NextHopGroup.GetId())
		installed, implicit, err = niR.AddNextHopGroup(t.NextHopGroup)
	default:
		return status.Newf(codes.Unimplemented, "unsupported AFT operation type %T", t).Err()
	}

	switch {
	case err != nil:
		*fails = append(*fails, &OpResult{
			ID:    op.GetId(),
			Op:    op,
			Error: err.Error(),
		})
	case installed:
		// Handle adding to the reference counts if this was not an implicit
		// replace. If it was, then we don't update the references since the
		// reference was already counted.
		switch {
		case v4Prefix != "" && !implicit:
			referencingRIB := niR
			if nhgNetworkInstance != "" {
				rr, ok := r.NetworkInstanceRIB(nhgNetworkInstance)
				if !ok {
					return status.Newf(codes.InvalidArgument, "invalid network-instance specified in IPv4 prefix %s", v4Prefix).Err()
				}
				referencingRIB = rr
			}
			referencingRIB.incNHGRefCount(refdNHGID)
		case nhgID != 0 && !implicit:
			for _, id := range refdNextHops {
				niR.incNHRefCount(id)
			}
		}

		// Mark that within this stack we have installed this entry successfully, so
		// we don't retry if it was somewhere further up the stack.
		installStack[op.GetId()] = true
		log.V(2).Infof("operation %d installed in RIB successfully", op.GetId())
		r.rmPending(op.GetId())
		*oks = append(*oks, &OpResult{
			ID: op.GetId(),
			Op: op,
		})
		// we may now have made some other pending entry be possible to install,
		// so try them all out!
		for _, e := range r.getPending() {
			err := r.addEntryInternal(e.ni, e.op, oks, fails, installStack)
			if err != nil {
				return err
			}
		}
	default:
		r.addPending(op.GetId(), &pendingEntry{
			ni: ni,
			op: op,
		})
	}

	return nil
}

// DeleteEntry removes the entry specified by op from the network instance ni.
func (r *RIB) DeleteEntry(ni string, op *spb.AFTOperation) ([]*OpResult, []*OpResult, error) {
	niR, ok := r.NetworkInstanceRIB(ni)
	if !ok || !niR.IsValid() {
		return nil, nil, fmt.Errorf("invalid network instance, %s", ni)
	}

	var (
		oks, fails []*OpResult
		removed    bool
		err        error
	)

	switch t := op.Entry.(type) {
	case *spb.AFTOperation_Ipv4:
		log.V(2).Infof("adding IPv4 prefix %s", t.Ipv4.GetPrefix())
		removed, err = niR.DeleteIPv4(t.Ipv4)
	case *spb.AFTOperation_NextHop:
		log.V(2).Infof("adding NH Index %d", t.NextHop.GetIndex())
		removed, err = niR.DeleteNextHop(t.NextHop)
	case *spb.AFTOperation_NextHopGroup:
		log.V(2).Infof("adding NHG ID %d", t.NextHopGroup.GetId())
		removed, err = niR.DeleteNextHopGroup(t.NextHopGroup)
	default:
		return nil, nil, status.Newf(codes.Unimplemented, "unsupported AFT operation type %T", t).Err()
	}

	switch {
	case err != nil:
		fails = append(fails, &OpResult{
			ID:    op.GetId(),
			Op:    op,
			Error: err.Error(),
		})
	case removed:
		log.V(2).Infof("operation %d deleted from RIB successfully", op.GetId())
		oks = append(oks, &OpResult{
			ID: op.GetId(),
			Op: op,
		})
	default:
		fails = append(fails, &OpResult{
			ID: op.GetId(),
			Op: op,
		})
	}
	return oks, fails, nil
}

// getPending returns the current set of pending entry operations for the
// RIB receiver.
func (r *RIB) getPending() []*pendingEntry {
	r.pendMu.RLock()
	defer r.pendMu.RUnlock()
	p := []*pendingEntry{}
	for _, e := range r.pendingEntries {
		p = append(p, e)
	}
	return p
}

// addPending adds a pendingEntry with operation ID id to the pending entries
// within the RIB.
func (r *RIB) addPending(id uint64, e *pendingEntry) {
	r.pendMu.Lock()
	defer r.pendMu.Unlock()
	r.pendingEntries[id] = e
}

// rmPending removes the operation with ID id from the RIB's pendingEntries.
func (r *RIB) rmPending(id uint64) {
	r.pendMu.Lock()
	defer r.pendMu.Unlock()
	delete(r.pendingEntries, id)
}

// canResolve takes an input candidate RIB, which contains only the new entry
// being added and determines whether it can be resolved against the existing set
// of RIBs that are stored in r. The specified netInst string is used to
// determine the current network instance within which this entry is being
// considered, such that where the assumption is that a reference is resolved within
// the same network-instance this NI can be used.
//
// canResolve returns a boolean indicating whether the entry
// can be resolved or not.
//
// An entry is defined to be resolved if all its external references within the gRIBI
// RIB can be resolved - particularly (starting from the most specific):
//
//   * for a next-hop
//       - always consider this valid, since all elements can be resolved outside of
//         gRIBI.
//   * for a next-hop-group
//       - all the next-hops within the NHG can be resolved
//   * for an ipv4-entry
//       - the next-hop-group can be resolved
//
// An error is returned if the candidate RIB contains more than one new type.
func (r *RIB) canResolve(netInst string, candidate *aft.RIB) (bool, error) {
	caft := candidate.GetAfts()
	if caft == nil {
		return false, errors.New("invalid nil candidate AFT")
	}

	if err := checkCandidate(caft); err != nil {
		return false, err
	}

	for _, n := range caft.NextHop {
		if n.GetIndex() == 0 {
			return false, fmt.Errorf("invalid index zero for next-hop in NI %s", netInst)
		}
		// we always resolve next-hop entries because they can be resolved outside of gRIBI.
		return true, nil
	}

	// resolve in the default NI if we didn't get asked for a specific NI.
	if netInst == "" {
		netInst = r.defaultName
	}
	niRIB, ok := r.NetworkInstanceRIB(netInst)
	if !ok {
		return false, fmt.Errorf("invalid network-instance %s", netInst)
	}

	for _, g := range caft.NextHopGroup {
		if g.GetId() == 0 {
			return false, fmt.Errorf("invalid zero-index NHG")
		}
		for _, n := range g.NextHop {
			// Zero is an invalid value for a next-hop index. GetIndex() will also return 0
			// if the NH index is nil, which is also invalid - so handle them together.
			if n.GetIndex() == 0 {
				return false, fmt.Errorf("invalid zero index NH in NHG %d, NI %s", g.GetId(), netInst)
			}
			// nexthops are resolved in the same NI as the next-hop-group
			if _, ok := niRIB.GetNextHop(n.GetIndex()); !ok {
				// this is not an error - it's just that we can't resolve this seemingly
				// valid looking NHG at this point.
				return false, nil
			}
		}
		return true, nil
	}

	for _, i := range caft.Ipv4Entry {
		if i.GetNextHopGroup() == 0 {
			// handle zero index again.
			return false, fmt.Errorf("invalid zero-index NHG in IPv4Entry %s, NI %s", i.GetPrefix(), netInst)
		}
		resolveRIB := niRIB
		if otherNI := i.GetNextHopGroupNetworkInstance(); otherNI != "" {
			resolveRIB, ok = r.NetworkInstanceRIB(otherNI)
			if !ok {
				return false, fmt.Errorf("invalid unknown network-instance for IPv4Entry, %s", otherNI)
			}
		}
		if _, ok := resolveRIB.GetNextHopGroup(i.GetNextHopGroup()); !ok {
			// again, not an error - we just can't resolve this IPv4 entry due to missing NHG right now.
			return false, nil
		}
		return true, nil
	}

	// We should never reach here since we checked that at least one of the things that we are looping over has
	// length >1, but return here too.
	return false, errors.New("no entries in specified candidate")
}

<<<<<<< HEAD
// canDelete takes an input deletionCandidate RIB, which contains only the entry that
// is to be removed from the RIB and determines whether it is safe to remove
// it from the existing set of RIBs that are stored in r. The specified netInst string is
// used to determine the current network instance within which this entry is being
// considered.
//
// canDelete returns a boolean indicating whether the entry can be removed or not
// or an error if the candidate is found to be invalid.
func (r *RIB) canDelete(netInst string, deletionCandidate *aft.RIB) (bool, error) {
	caft := deletionCandidate.GetAfts()
	if caft == nil {
		return false, errors.New("invalid nil candidate AFT")
	}

	if err := checkCandidate(caft); err != nil {
		return false, err
	}

	// Throughout the following code, we know there is a single entry within the
	// candidate RIB, since checkCandidate performs this check.

	// We always check references in the local network instance and esolve in the
	// default NI if we didn't get asked for a specific NI. We check for this before
	// doing the delete to make sure we're working in a valid NI.
	if netInst == "" {
		netInst = r.defaultName
	}
	niRIB, ok := r.NetworkInstanceRIB(netInst)
	if !ok {
		return false, fmt.Errorf("invalid network-instance %s", netInst)
	}

	// IPv4 entries can always be removed, since we allow recursion to happen
	// inside and outside of gRIBI.
	if len(caft.Ipv4Entry) != 0 {
		return true, nil
	}

	// Now, we need to check that nothing references a NHG. We could do this naîvely,
	// by walking all RIBs, but this is expensive, so rather we check the refCounter
	// within the RIB instance.
	for id := range caft.NextHopGroup {
		if id == 0 {
			return false, fmt.Errorf("bad NextHopGroup ID 0")
		}
		// if the NHG is not referenced, then we can te it.
		return !niRIB.nhgReferenced(id), nil
	}

	for idx := range caft.NextHop {
		if idx == 0 {
			return false, fmt.Errorf("bad NextHop ID 0")
		}
		// again if the NHG is not referenced, then we can delete it.
		return !niRIB.nhReferenced(idx), nil
	}

	// We checked that there was 1 entry in the RIB, so we should never reach here,
	// but return an error and keep the compiler happy.
	return false, errors.New("no entries in specified candidate")

}

=======
>>>>>>> 63977933
// checkCandidate checks whether the candidate RIB 'caft' can be processed
// by the RIB implementation. It returns an error if it cannot.
func checkCandidate(caft *aft.Afts) error {
	switch {
	case len(caft.Ipv6Entry) != 0:
		return fmt.Errorf("IPv6 entries are unsupported, got: %v", caft.Ipv6Entry)
	case len(caft.LabelEntry) != 0:
		return fmt.Errorf("MPLS label entries are unsupported, got: %v", caft.LabelEntry)
	case len(caft.MacEntry) != 0:
		return fmt.Errorf("ethernet MAC entries are unsupported, got: %v", caft.MacEntry)
	case len(caft.PolicyForwardingEntry) != 0:
		return fmt.Errorf("PBR entries are unsupported, got: %v", caft.PolicyForwardingEntry)
	case (len(caft.Ipv4Entry) + len(caft.NextHopGroup) + len(caft.NextHop)) == 0:
		return errors.New("no entries in specified candidate")
	case (len(caft.Ipv4Entry) + len(caft.NextHopGroup) + len(caft.NextHop)) > 1:
		return fmt.Errorf("multiple entries are unsupported, got ipv4: %v, next-hop-group: %v, next-hop: %v", caft.Ipv4Entry, caft.NextHopGroup, caft.NextHop)
	}
	return nil
}

// ribHolderOpt is an interface implemented by all options that can be provided to the RIBHolder's NewRIBHolder
// function.
type ribHolderOpt interface {
	isRHOpt()
}

// ribHolderCheckFn is a ribHolderOpt that provides a function that can be run for each operation to
// determine whether it should be installed in the RIB.
type ribHolderCheckFn struct {
	fn RIBHolderCheckFunc
}

// isRHOpt implements the ribHolderOpt function
func (r *ribHolderCheckFn) isRHOpt() {}

// RIBHolderCheckFn is an option that provides a function f to be run for each RIB
// change.
func RIBHolderCheckFn(f RIBHolderCheckFunc) *ribHolderCheckFn {
	return &ribHolderCheckFn{fn: f}
}

// hasCheckFn checks whether there is a ribHolderCheckFn option within the supplied
// options.
func hasCheckFn(opts []ribHolderOpt) *ribHolderCheckFn {
	for _, o := range opts {
		if f, ok := o.(*ribHolderCheckFn); ok {
			return f
		}
	}
	return nil
}

// NewRIBHolder returns a new RIB holder for a single network instance.
func NewRIBHolder(name string, opts ...ribHolderOpt) *RIBHolder {
	r := &RIBHolder{
		name: name,
		r: &aft.RIB{
			Afts: &aft.Afts{},
		},
		refCounts: &niRefCounter{
			NextHop:      map[uint64]uint64{},
			NextHopGroup: map[uint64]uint64{},
		},
	}

	fn := hasCheckFn(opts)
	// If there is a check function - regenerate it so that it
	// always operates on the local name.
	if fn != nil {
		checkFn := func(op constants.OpType, r *aft.RIB) (bool, error) {
			return fn.fn(op, name, r)
		}
		r.checkFn = checkFn
	}
	return r
}

// IsValid determines whether the specified RIBHolder is valid to be
// programmed.
func (r *RIBHolder) IsValid() bool {
	// This shows why we need to make the locking on the RIB more granular,
	// since now we're taking a lock just to check whether things are not nil.
	r.mu.RLock()
	defer r.mu.RUnlock()
	if r.name == "" || r.r == nil || r.r.Afts == nil {
		return false
	}
	return true
}

// GetNextHop gets the next-hop with the specified index from the RIB
// and returns it. It returns a bool indicating whether the value was
// found.
func (r *RIBHolder) GetNextHop(index uint64) (*aft.Afts_NextHop, bool) {
	r.mu.RLock()
	defer r.mu.RUnlock()
	n := r.r.GetAfts().GetNextHop(index)
	if n == nil {
		return nil, false
	}
	return n, true
}

// GetNextHopGroup gets the next-hop-group with the specified ID from the RIB
// and returns it. It returns a bool indicating whether the value was found.
func (r *RIBHolder) GetNextHopGroup(id uint64) (*aft.Afts_NextHopGroup, bool) {
	r.mu.RLock()
	defer r.mu.RUnlock()
	n := r.r.GetAfts().GetNextHopGroup(id)
	if n == nil {
		return nil, false
	}
	return n, true
}

// rootSchema returns the schema of the root of the AFT YANG tree.
func rootSchema() (*yang.Entry, error) {
	s, err := aft.Schema()
	if err != nil {
		return nil, fmt.Errorf("cannot get schema, %v", err)
	}
	return s.RootSchema(), nil
}

// candidateRIB takes the input set of Afts and returns them as a aft.RIB pointer
// that can be merged into an existing RIB.
func candidateRIB(a *aftpb.Afts) (*aft.RIB, error) {
	paths, err := protomap.PathsFromProto(a)
	if err != nil {
		return nil, err
	}

	nr := &aft.RIB{}
	rs, err := rootSchema()
	if err != nil {
		return nil, err
	}

	for p, v := range paths {
		sv, err := value.FromScalar(v)

		if err != nil {
			ps := p.String()
			if yps, err := ygot.PathToString(p); err == nil {
				ps = yps
			}
			return nil, fmt.Errorf("cannot convert field %s to scalar, %v", ps, sv)
		}
		if err := ytypes.SetNode(rs, nr, p, sv, &ytypes.InitMissingElements{}); err != nil {
			return nil, fmt.Errorf("invalid RIB %s, %v", a, err)
		}
	}

	// We validate against the schema, but not semantically within gRIBI.
	if err := nr.Afts.Validate(&ytypes.LeafrefOptions{
		IgnoreMissingData: true,
		Log:               false,
	}); err != nil {
		return nil, fmt.Errorf("invalid entry provided, %v", err)
	}

	return nr, nil
}

// AddIPv4 adds the IPv4 entry described by e to the RIB. It returns a bool
// which indicates whether the entry was added, a second bool which indicates
// whether the add was an implicit replace and an error which can be
// considered fatal (i.e., there is no future possibility of this entry
// becoming valid).
func (r *RIBHolder) AddIPv4(e *aftpb.Afts_Ipv4EntryKey) (bool, bool, error) {
	if r.r == nil {
		return false, false, errors.New("invalid RIB structure, nil")
	}

	if e == nil {
		return false, false, errors.New("nil IPv4 Entry provided")
	}

	// This is a hack, since ygot does not know that the field that we
	// have provided is a list entry, then it doesn't do the right thing. So
	// we just give it the root so that it knows.
	nr, err := candidateRIB(&aftpb.Afts{
		Ipv4Entry: []*aftpb.Afts_Ipv4EntryKey{e},
	})
	if err != nil {
		return false, false, fmt.Errorf("invalid IPv4Entry, %v", err)
	}

	if r.checkFn != nil {
		ok, err := r.checkFn(constants.Add, nr)
		if err != nil {
			// This entry can never be installed, so return the error
			// to the caller directly -- signalling to them not to retry.
			return false, false, err
		}
		if !ok {
			// The checkFn validated the entry and found it to be OK, but
			// indicated that we should not merge it into the RIB because
			// some prerequisite was not satisifed. Based on this, we
			// return false (we didn't install it), but indicate with err == nil
			// that the caller can retry this entry at some later point, and we'll
			// run the checkFn again to see whether it can now be installed.
			return false, false, nil
		}
	}

	implicit, err := r.doAddIPv4(e.GetPrefix(), nr)
	if err != nil {
		return false, false, err
	}

	// We expect that there is just a single entry here since we are
	// being called based on a single entry, but we loop since we don't
	// know the key.
	if r.postChangeHook != nil {
		for _, ip4 := range nr.Afts.Ipv4Entry {
			r.postChangeHook(constants.Add, unixTS(), r.name, ip4)
		}
	}

	return true, implicit, nil
}

// doAddIPv4 adds an IPv4Entry holding the shortest possible lock on the RIB.
// It returns a bool indicating whether this was an implicit replace.
func (r *RIBHolder) doAddIPv4(pfx string, newRIB *aft.RIB) (bool, error) {
	r.mu.Lock()
	defer r.mu.Unlock()

	// Sanity check.
	if nhg, nh := len(newRIB.Afts.NextHopGroup), len(newRIB.Afts.NextHop); nhg != 0 || nh != 0 {
		return false, fmt.Errorf("candidate RIB specifies entries other than NextHopGroups, got: %d nhg, %d nh", nhg, nh)
	}

	// Check whether this is an implicit replace.
	_, implicit := r.r.GetAfts().Ipv4Entry[pfx]

	// MergeStructInto doesn't completely replace a list entry if it finds a missing key,
	// so will append the two entries together.
	// We don't use Delete itself because it will deadlock (we already hold the lock).
	delete(r.r.GetAfts().Ipv4Entry, pfx)

	// TODO(robjs): consider what happens if this fails -- we may leave the RIB in
	// an inconsistent state.
	if err := ygot.MergeStructInto(r.r, newRIB); err != nil {
		return false, fmt.Errorf("cannot merge candidate RIB into existing RIB, %v", err)
	}
	return implicit, nil
}

// DeleteIPv4 removes the IPv4 entry e from the RIB. It returns a boolean
// indicating whether the entry has been removed, and an error if the message
// cannot be parsed. Per the gRIBI specification, the payload of the entry is not
// compared.
func (r *RIBHolder) DeleteIPv4(e *aftpb.Afts_Ipv4EntryKey) (bool, error) {
	if e == nil {
		return false, errors.New("nil entry provided")
	}

	if r.r == nil {
		return false, errors.New("invalid RIB structure, nil")
	}

	de := r.r.Afts.Ipv4Entry[e.GetPrefix()]
	if de == nil {
		// Return a failure for this operation, but there was no error.
		return false, nil
	}

	rr := &aft.RIB{}
	rr.GetOrCreateAfts().GetOrCreateIpv4Entry(e.GetPrefix())
	if r.checkFn != nil {
		ok, err := r.checkFn(constants.Delete, rr)
		switch {
		case err != nil:
			// the check told us this was fatal for this entry -> we should return.
			return false, err
		case !ok:
			// otherwise, we just didn't do this operation.
			return false, nil
		}
	}

	r.doDeleteIPv4(e.GetPrefix())

	if r.postChangeHook != nil {
		r.postChangeHook(constants.Delete, unixTS(), r.name, de)
	}

	return true, nil
}

// DeleteNextHopGroup removes the NextHopGroup entry e from the RIB. It returns a boolean
// indicating whether the entry has been removed, and an error if the message
// cannot be parsed. Per the gRIBI specification, the payload of the entry is not
// compared.
func (r *RIBHolder) DeleteNextHopGroup(e *aftpb.Afts_NextHopGroupKey) (bool, error) {
	if e == nil {
		return false, errors.New("nil entry provided")
	}

	if r.r == nil {
		return false, errors.New("invalid RIB structure, nil")
	}

	if e.GetId() == 0 {
		return false, errors.New("invalid NHG ID 0")
	}

	de := r.r.Afts.NextHopGroup[e.GetId()]
	if de == nil {
		// Return failed for this case, sicne there was no such NHG.
		return false, fmt.Errorf("cannot delete NHG ID %d since it does not exist", e.GetId())
	}

	rr := &aft.RIB{}
	rr.GetOrCreateAfts().GetOrCreateNextHopGroup(e.GetId())
	if r.checkFn != nil {
		ok, err := r.checkFn(constants.Delete, rr)
		switch {
		case err != nil:
			// the check told us this was fatal for this entry -> we should return.
			return false, err
		case !ok:
			// otherwise, we just didn't do this operation.
			return false, nil
		}
	}

	r.doDeleteNHG(e.GetId())

	if r.postChangeHook != nil {
		r.postChangeHook(constants.Delete, unixTS(), r.name, de)
	}

	return true, nil
}

// DeleteNextHop removes the NextHop entry e from the RIB. It returns a boolean
// indicating whether the entry has been removed, and an error if the message
// cannot be parsed. Per the gRIBI specification, the payload of the entry is not
// compared.
func (r *RIBHolder) DeleteNextHop(e *aftpb.Afts_NextHopKey) (bool, error) {
	if e == nil {
		return false, errors.New("nil entry provided")
	}

	if r.r == nil {
		return false, errors.New("invalid RIB structure, nil")
	}

	if e.GetIndex() == 0 {
		return false, fmt.Errorf("invalid NH index 0")
	}

	de := r.r.Afts.NextHop[e.GetIndex()]
	if de == nil {
		// we mark that this operation failed, because there was no such entry.
		return false, fmt.Errorf("cannot delete NH Index %d since it does not exist", e.GetIndex())
	}

	rr := &aft.RIB{}
	rr.GetOrCreateAfts().GetOrCreateNextHop(e.GetIndex())
	if r.checkFn != nil {
		ok, err := r.checkFn(constants.Delete, rr)
		switch {
		case err != nil:
			// the check told us this was fatal for this entry -> we should return.
			return false, err
		case !ok:
			// otherwise, we just didn't do this operation.
			return false, nil
		}
	}
	r.doDeleteNH(e.GetIndex())

	if r.postChangeHook != nil {
		r.postChangeHook(constants.Delete, unixTS(), r.name, de)
	}

	return true, nil
}

// doDeleteIPv4 deletes pfx from the IPv4Entry RIB holding the shortest possible lock.
func (r *RIBHolder) doDeleteIPv4(pfx string) {
	r.mu.Lock()
	defer r.mu.Unlock()
	delete(r.r.Afts.Ipv4Entry, pfx)
}

// doDeleteNHG deletes the NHG with index idx from the NHG AFTm holding the shortest
// possible lock.
func (r *RIBHolder) doDeleteNHG(idx uint64) {
	r.mu.Lock()
	defer r.mu.Unlock()
	delete(r.r.Afts.NextHopGroup, idx)
}

// doDeleteNH deletes the NH with ID id from the NH AFT, holding the shortest possible
// lock.
func (r *RIBHolder) doDeleteNH(id uint64) {
	r.mu.Lock()
	defer r.mu.Unlock()
	delete(r.r.Afts.NextHop, id)
}

// AddNextHopGroup adds a NextHopGroup e to the RIBHolder receiver. It returns a boolean
// indicating whether the NHG was installed, a second bool indicating whether this was
// an implicit replace. If encounted it returns an error if the group is invalid.
func (r *RIBHolder) AddNextHopGroup(e *aftpb.Afts_NextHopGroupKey) (bool, bool, error) {
	if r.r == nil {
		return false, false, errors.New("invalid RIB structure, nil")
	}

	if e == nil {
		return false, false, errors.New("nil NextHopGroup provided")
	}

	nr, err := candidateRIB(&aftpb.Afts{
		NextHopGroup: []*aftpb.Afts_NextHopGroupKey{e},
	})
	if err != nil {
		return false, false, fmt.Errorf("invalid NextHopGroup, %v", err)
	}

	if r.checkFn != nil {
		ok, err := r.checkFn(constants.Add, nr)
		if err != nil {
			// Entry can never be installed (see the documentation in
			// the AddIPv4 function for additional details).
			return false, false, err
		}
		if !ok {
			// Entry is not valid for installation right now.
			return false, false, nil
		}
	}

	implicit, err := r.doAddNHG(e.GetId(), nr)
	if err != nil {
		return false, false, err
	}

	if r.postChangeHook != nil {
		for _, nhg := range nr.Afts.NextHopGroup {
			r.postChangeHook(constants.Add, unixTS(), r.name, nhg)
		}
	}

	return true, implicit, nil
}

// doAddNHG adds a NHG holding the shortest possible lock on the RIB to avoid
// deadlocking. It returns a boolean indicating whether this was an implicit
// replace.
func (r *RIBHolder) doAddNHG(ID uint64, newRIB *aft.RIB) (bool, error) {
	r.mu.Lock()
	defer r.mu.Unlock()

	// Sanity check.
	if ip4, nh := len(newRIB.Afts.Ipv4Entry), len(newRIB.Afts.NextHop); ip4 != 0 || nh != 0 {
		return false, fmt.Errorf("candidate RIB specifies entries other than NextHopGroups, got: %d ipv4, %d nh", ip4, nh)
	}

	_, implicit := r.r.GetAfts().NextHopGroup[ID]

	// Handle implicit replace.
	delete(r.r.GetAfts().NextHopGroup, ID)

	if err := ygot.MergeStructInto(r.r, newRIB); err != nil {
		return false, fmt.Errorf("cannot merge candidate RIB into existing RIB, %v", err)
	}
	return implicit, nil
}

// incNHGRefCount increments the reference count for the specified next-hop-group.
func (r *RIBHolder) incNHGRefCount(i uint64) {
	r.refCounts.mu.Lock()
	defer r.refCounts.mu.Unlock()
	r.refCounts.NextHopGroup[i]++
<<<<<<< HEAD
}

// decNHGRefCount decrements the reference count for the specified next-hop-group.
func (r *RIBHolder) decNHGRefCount(i uint64) {
	r.refCounts.mu.Lock()
	defer r.refCounts.mu.Unlock()
	if r.refCounts.NextHopGroup[i] == 0 {
		// prevent the refcount from rolling back - this is an error, since it
		// means the implementation did not add references correctly.
		return
	}
	r.refCounts.NextHopGroup[i]--
=======
>>>>>>> 63977933
}

// nhgReferenced indicates whether the next-hop-group has a refCount > 0.
func (r *RIBHolder) nhgReferenced(i uint64) bool {
	r.refCounts.mu.RLock()
	defer r.refCounts.mu.RUnlock()
	return r.refCounts.NextHopGroup[i] > 0
}

// AddNextHop adds a new NextHop e to the RIBHolder receiver. It returns a boolean
// indicating whether the NextHop was installed, along with a second boolean that
// indicates whether this was an implicit replace. If encountered, it returns an error
// if the group is invalid.
func (r *RIBHolder) AddNextHop(e *aftpb.Afts_NextHopKey) (bool, bool, error) {
	if r.r == nil {
		return false, false, errors.New("invalid RIB structure, nil")
	}

	if e == nil {
		return false, false, errors.New("nil NextHop provided")
	}
	nr, err := candidateRIB(&aftpb.Afts{
		NextHop: []*aftpb.Afts_NextHopKey{e},
	})
	if err != nil {
		return false, false, fmt.Errorf("invalid NextHopGroup, %v", err)
	}
	if r.checkFn != nil {
		ok, err := r.checkFn(constants.Add, nr)
		if err != nil {
			// Entry can never be installed (see the documentation in
			// the AddIPv4 function for additional details).
			return false, false, err
		}
		if !ok {
			// Entry is not valid for installation right now.
			return false, false, nil
		}
	}

	implicit, err := r.doAddNH(e.GetIndex(), nr)
	if err != nil {
		return false, false, err
	}

	if r.postChangeHook != nil {
		for _, nh := range nr.Afts.NextHop {
			r.postChangeHook(constants.Add, unixTS(), r.name, nh)
		}
	}

	return true, implicit, nil
}

// doAddNH adds a NH holding the shortest possible lock on the RIB to avoid
// deadlocking. It returns a boolean indicating whether the add was an implicit
// replace.
func (r *RIBHolder) doAddNH(index uint64, newRIB *aft.RIB) (bool, error) {
	r.mu.Lock()
	defer r.mu.Unlock()

	// Sanity check.
	if ip4, nhg := len(newRIB.Afts.Ipv4Entry), len(newRIB.Afts.NextHopGroup); ip4 != 0 || nhg != 0 {
		return false, fmt.Errorf("candidate RIB specifies entries other than NextHopGroups, got: %d ipv4, %d nhg", ip4, nhg)
	}

	_, implicit := r.r.GetAfts().NextHop[index]

	// Handle implicit replace.
	delete(r.r.GetAfts().NextHop, index)

	if err := ygot.MergeStructInto(r.r, newRIB); err != nil {
		return false, fmt.Errorf("cannot merge candidate RIB into existing RIB, %v", err)
	}
	return implicit, nil
}

// incNHGRefCount increments the reference count for the specified next-hop-group.
func (r *RIBHolder) incNHRefCount(i uint64) {
	r.refCounts.mu.Lock()
	defer r.refCounts.mu.Unlock()
	r.refCounts.NextHop[i]++
}

<<<<<<< HEAD
// decNHGRefCount decrements the reference count for the specified next-hop-group.
func (r *RIBHolder) decNHRefCount(i uint64) {
	r.refCounts.mu.Lock()
	defer r.refCounts.mu.Unlock()
	if r.refCounts.NextHop[i] == 0 {
		// prevent the refcount from rolling back - this is an error, since it
		// means the implementation did not add references correctly.
		return
	}
	r.refCounts.NextHop[i]--
}

=======
>>>>>>> 63977933
// nhReferenced indicates whether the next-hop-group has a refCount > 0.
func (r *RIBHolder) nhReferenced(i uint64) bool {
	r.refCounts.mu.RLock()
	defer r.refCounts.mu.RUnlock()
	return r.refCounts.NextHop[i] > 0
}

// concreteIPv4Proto takes the input Ipv4Entry GoStruct and returns it as a gRIBI
// Ipv4EntryKey protobuf. It returns an error if the protobuf cannot be marshalled.
func concreteIPv4Proto(e *aft.Afts_Ipv4Entry) (*aftpb.Afts_Ipv4EntryKey, error) {
	ip4proto := &aftpb.Afts_Ipv4Entry{}
	if err := protoFromGoStruct(e, &gpb.Path{
		Elem: []*gpb.PathElem{{
			Name: "afts",
		}, {
			Name: "ipv4-unicast",
		}, {
			Name: "ipv4-entry",
		}},
	}, ip4proto); err != nil {
		return nil, fmt.Errorf("cannot marshal IPv4 prefix %s, %v", e.GetPrefix(), err)
	}
	return &aftpb.Afts_Ipv4EntryKey{
		Prefix:    *e.Prefix,
		Ipv4Entry: ip4proto,
	}, nil
}

// concreteNextHopProto takes the input NextHop GoStruct and returns it as a gRIBI
// NextHopEntryKey protobuf. It returns an error if the protobuf cannot be marshalled.
func concreteNextHopProto(e *aft.Afts_NextHop) (*aftpb.Afts_NextHopKey, error) {
	nhproto := &aftpb.Afts_NextHop{}
	if err := protoFromGoStruct(e, &gpb.Path{
		Elem: []*gpb.PathElem{{
			Name: "afts",
		}, {
			Name: "next-hops",
		}, {
			Name: "next-hop",
		}},
	}, nhproto); err != nil {
		return nil, fmt.Errorf("cannot marshal next-hop index %d, %v", e.GetIndex(), err)
	}
	return &aftpb.Afts_NextHopKey{
		Index:   *e.Index,
		NextHop: nhproto,
	}, nil
}

// concreteNextHopGroupProto takes the input NextHopGroup GoStruct and returns it as a gRIBI
// NextHopGroupEntryKey protobuf. It returns an error if the protobuf cannot be marshalled.
func concreteNextHopGroupProto(e *aft.Afts_NextHopGroup) (*aftpb.Afts_NextHopGroupKey, error) {
	nhgproto := &aftpb.Afts_NextHopGroup{}
	if err := protoFromGoStruct(e, &gpb.Path{
		Elem: []*gpb.PathElem{{
			Name: "afts",
		}, {
			Name: "next-hop-groups",
		}, {
			Name: "next-hop-group",
		}},
	}, nhgproto); err != nil {
		return nil, fmt.Errorf("cannot marshal next-hop index %d, %v", e.GetId(), err)
	}
	return &aftpb.Afts_NextHopGroupKey{
		Id:           *e.Id,
		NextHopGroup: nhgproto,
	}, nil
}

// protoFromGoStruct takes the input GoStruct and marshals into the supplied pb
// protobuf message, trimming the prefix specified from the annotated paths within
// the protobuf.
func protoFromGoStruct(s ygot.GoStruct, prefix *gpb.Path, pb proto.Message) error {
	ns, err := ygot.TogNMINotifications(s, 0, ygot.GNMINotificationsConfig{
		UsePathElem: true,
	})
	if err != nil {
		return fmt.Errorf("cannot marshal existing entry key %s, %v", s, err)
	}

	vals := map[*gpb.Path]interface{}{}
	for _, n := range ns {
		for _, u := range n.GetUpdate() {
			vals[u.Path] = u.Val
		}
	}

	if err := protomap.ProtoFromPaths(pb, vals,
		protomap.ProtobufMessagePrefix(prefix),
		protomap.ValuePathPrefix(prefix),
		protomap.IgnoreExtraPaths()); err != nil {
		return fmt.Errorf("cannot unmarshal gNMI paths, %v", err)
	}

	return nil
}

// GetRIB writes the contents of the RIBs specified in the filter to msgCh. filter is a map,
// keyed by the gRIBI AFTType enumeration, if the value is set to true, the AFT is written
// to msgCh, otherwise it is skipped. The contents of the RIB are returned as gRIBI
// GetResponse messages which are written to the supplied msgCh. stopCh is a channel that
// indicates that the GetRIB method should stop its work and return immediately.
//
// An error is returned if the RIB cannot be returned.
func (r *RIBHolder) GetRIB(filter map[spb.AFTType]bool, msgCh chan *spb.GetResponse, stopCh chan struct{}) error {
	// TODO(robjs): since we are wanting to ensure that we tell the client
	// exactly what is installed, this leads to a decision to make about locking
	// of the RIB -- either we can go and lock the entire network instance RIB,
	// or be more granular than that.
	//
	//  * we take the NI-level lock: in the incoming master case, the client can
	//    ensure that they wait for the Get to complete before writing ==> there
	//    is no convergence impact. In the multi-master case (or even a consistency)
	//    check case, we impact convergence.
	//  * we take a more granular lock, in this case we do not impact convergence
	//    for any other entity than that individual entry.
	//
	// The latter is a better choice for a high-performance implementation, but
	// its not clear that we need to worry about this for this implementation *yet*.
	// In the future we should consider a fine-grained per-entry lock.
	r.mu.RLock()
	defer r.mu.RUnlock()

	// rewrite ALL to the values that we support.
	if filter[spb.AFTType_ALL] {
		filter = map[spb.AFTType]bool{
			spb.AFTType_IPV4:          true,
			spb.AFTType_NEXTHOP:       true,
			spb.AFTType_NEXTHOP_GROUP: true,
		}
	}

	if filter[spb.AFTType_IPV4] {
		for pfx, e := range r.r.Afts.Ipv4Entry {
			select {
			case <-stopCh:
				return nil
			default:
				p, err := concreteIPv4Proto(e)
				if err != nil {
					return status.Errorf(codes.Internal, "cannot marshal IPv4Entry for %s into GetResponse, %v", pfx, err)
				}
				msgCh <- &spb.GetResponse{
					Entry: []*spb.AFTEntry{{
						NetworkInstance: r.name,
						Entry: &spb.AFTEntry_Ipv4{
							Ipv4: p,
						},
					}},
				}
			}
		}
	}

	if filter[spb.AFTType_NEXTHOP_GROUP] {
		for index, e := range r.r.Afts.NextHopGroup {
			select {
			case <-stopCh:
				return nil
			default:
				p, err := concreteNextHopGroupProto(e)
				if err != nil {
					return status.Errorf(codes.Internal, "cannot marshal NextHopGroupEntry for index %d into GetResponse, %v", index, err)
				}
				msgCh <- &spb.GetResponse{
					Entry: []*spb.AFTEntry{{
						NetworkInstance: r.name,
						Entry: &spb.AFTEntry_NextHopGroup{
							NextHopGroup: p,
						},
					}},
				}
			}
		}
	}

	if filter[spb.AFTType_NEXTHOP] {
		for id, e := range r.r.Afts.NextHop {
			select {
			case <-stopCh:
				return nil
			default:
				p, err := concreteNextHopProto(e)
				if err != nil {
					return status.Errorf(codes.Internal, "cannot marshal NextHopEntry for ID %d into GetResponse, %v", id, err)
				}
				msgCh <- &spb.GetResponse{
					Entry: []*spb.AFTEntry{{
						NetworkInstance: r.name,
						Entry: &spb.AFTEntry_NextHop{
							NextHop: p,
						},
					}},
				}
			}
		}
	}

	return nil
}<|MERGE_RESOLUTION|>--- conflicted
+++ resolved
@@ -444,21 +444,23 @@
 	}
 
 	var (
-		oks, fails []*OpResult
-		removed    bool
-		err        error
+		oks, fails  []*OpResult
+		removed     bool
+		err         error
+		originalv4  *aft.Afts_Ipv4Entry
+		originalNHG *aft.Afts_NextHopGroup
 	)
 
 	switch t := op.Entry.(type) {
 	case *spb.AFTOperation_Ipv4:
 		log.V(2).Infof("adding IPv4 prefix %s", t.Ipv4.GetPrefix())
-		removed, err = niR.DeleteIPv4(t.Ipv4)
+		removed, originalv4, err = niR.DeleteIPv4(t.Ipv4)
 	case *spb.AFTOperation_NextHop:
 		log.V(2).Infof("adding NH Index %d", t.NextHop.GetIndex())
-		removed, err = niR.DeleteNextHop(t.NextHop)
+		removed, _, err = niR.DeleteNextHop(t.NextHop)
 	case *spb.AFTOperation_NextHopGroup:
 		log.V(2).Infof("adding NHG ID %d", t.NextHopGroup.GetId())
-		removed, err = niR.DeleteNextHopGroup(t.NextHopGroup)
+		removed, originalNHG, err = niR.DeleteNextHopGroup(t.NextHopGroup)
 	default:
 		return nil, nil, status.Newf(codes.Unimplemented, "unsupported AFT operation type %T", t).Err()
 	}
@@ -471,6 +473,24 @@
 			Error: err.Error(),
 		})
 	case removed:
+		// Decrement the reference counts.
+		switch {
+		case originalv4 != nil:
+			referencingRIB := niR
+			if nhg := originalv4.GetNextHopGroupNetworkInstance(); nhg != "" {
+				rr, ok := r.NetworkInstanceRIB(nhg)
+				if !ok {
+					return nil, nil, status.Newf(codes.InvalidArgument, "invalid network-instance specified in IPv4 prefix %s", originalv4.GetPrefix()).Err()
+				}
+				referencingRIB = rr
+			}
+			referencingRIB.decNHGRefCount(originalv4.GetNextHopGroup())
+		case originalNHG != nil:
+			for id := range originalNHG.NextHop {
+				niR.decNHRefCount(id)
+			}
+		}
+
 		log.V(2).Infof("operation %d deleted from RIB successfully", op.GetId())
 		oks = append(oks, &OpResult{
 			ID: op.GetId(),
@@ -605,7 +625,6 @@
 	return false, errors.New("no entries in specified candidate")
 }
 
-<<<<<<< HEAD
 // canDelete takes an input deletionCandidate RIB, which contains only the entry that
 // is to be removed from the RIB and determines whether it is safe to remove
 // it from the existing set of RIBs that are stored in r. The specified netInst string is
@@ -669,8 +688,6 @@
 
 }
 
-=======
->>>>>>> 63977933
 // checkCandidate checks whether the candidate RIB 'caft' can be processed
 // by the RIB implementation. It returns an error if it cannot.
 func checkCandidate(caft *aft.Afts) error {
@@ -922,22 +939,22 @@
 }
 
 // DeleteIPv4 removes the IPv4 entry e from the RIB. It returns a boolean
-// indicating whether the entry has been removed, and an error if the message
-// cannot be parsed. Per the gRIBI specification, the payload of the entry is not
-// compared.
-func (r *RIBHolder) DeleteIPv4(e *aftpb.Afts_Ipv4EntryKey) (bool, error) {
+// indicating whether the entry has been removed, a copy of the entry that was
+// removed  and an error if the message cannot be parsed. Per the gRIBI specification,
+// the payload of the entry is not compared.
+func (r *RIBHolder) DeleteIPv4(e *aftpb.Afts_Ipv4EntryKey) (bool, *aft.Afts_Ipv4Entry, error) {
 	if e == nil {
-		return false, errors.New("nil entry provided")
+		return false, nil, errors.New("nil entry provided")
 	}
 
 	if r.r == nil {
-		return false, errors.New("invalid RIB structure, nil")
+		return false, nil, errors.New("invalid RIB structure, nil")
 	}
 
 	de := r.r.Afts.Ipv4Entry[e.GetPrefix()]
 	if de == nil {
 		// Return a failure for this operation, but there was no error.
-		return false, nil
+		return false, nil, nil
 	}
 
 	rr := &aft.RIB{}
@@ -947,10 +964,10 @@
 		switch {
 		case err != nil:
 			// the check told us this was fatal for this entry -> we should return.
-			return false, err
+			return false, nil, err
 		case !ok:
 			// otherwise, we just didn't do this operation.
-			return false, nil
+			return false, nil, nil
 		}
 	}
 
@@ -960,30 +977,30 @@
 		r.postChangeHook(constants.Delete, unixTS(), r.name, de)
 	}
 
-	return true, nil
+	return true, de, nil
 }
 
 // DeleteNextHopGroup removes the NextHopGroup entry e from the RIB. It returns a boolean
-// indicating whether the entry has been removed, and an error if the message
-// cannot be parsed. Per the gRIBI specification, the payload of the entry is not
-// compared.
-func (r *RIBHolder) DeleteNextHopGroup(e *aftpb.Afts_NextHopGroupKey) (bool, error) {
+// indicating whether the entry has been removed, a copy of the next-hop-group that was
+// removed and an error if the message cannot be parsed. Per the gRIBI specification, the
+// payload of the entry is not compared.
+func (r *RIBHolder) DeleteNextHopGroup(e *aftpb.Afts_NextHopGroupKey) (bool, *aft.Afts_NextHopGroup, error) {
 	if e == nil {
-		return false, errors.New("nil entry provided")
+		return false, nil, errors.New("nil entry provided")
 	}
 
 	if r.r == nil {
-		return false, errors.New("invalid RIB structure, nil")
+		return false, nil, errors.New("invalid RIB structure, nil")
 	}
 
 	if e.GetId() == 0 {
-		return false, errors.New("invalid NHG ID 0")
+		return false, nil, errors.New("invalid NHG ID 0")
 	}
 
 	de := r.r.Afts.NextHopGroup[e.GetId()]
 	if de == nil {
 		// Return failed for this case, sicne there was no such NHG.
-		return false, fmt.Errorf("cannot delete NHG ID %d since it does not exist", e.GetId())
+		return false, nil, fmt.Errorf("cannot delete NHG ID %d since it does not exist", e.GetId())
 	}
 
 	rr := &aft.RIB{}
@@ -993,10 +1010,10 @@
 		switch {
 		case err != nil:
 			// the check told us this was fatal for this entry -> we should return.
-			return false, err
+			return false, nil, err
 		case !ok:
 			// otherwise, we just didn't do this operation.
-			return false, nil
+			return false, nil, nil
 		}
 	}
 
@@ -1006,30 +1023,30 @@
 		r.postChangeHook(constants.Delete, unixTS(), r.name, de)
 	}
 
-	return true, nil
+	return true, de, nil
 }
 
 // DeleteNextHop removes the NextHop entry e from the RIB. It returns a boolean
-// indicating whether the entry has been removed, and an error if the message
-// cannot be parsed. Per the gRIBI specification, the payload of the entry is not
-// compared.
-func (r *RIBHolder) DeleteNextHop(e *aftpb.Afts_NextHopKey) (bool, error) {
+// indicating whether the entry has been removed, a copy of the group that was
+// removed and an error if the message cannot be parsed. Per the gRIBI specification,
+// the payload of the entry is not compared.
+func (r *RIBHolder) DeleteNextHop(e *aftpb.Afts_NextHopKey) (bool, *aft.Afts_NextHop, error) {
 	if e == nil {
-		return false, errors.New("nil entry provided")
+		return false, nil, errors.New("nil entry provided")
 	}
 
 	if r.r == nil {
-		return false, errors.New("invalid RIB structure, nil")
+		return false, nil, errors.New("invalid RIB structure, nil")
 	}
 
 	if e.GetIndex() == 0 {
-		return false, fmt.Errorf("invalid NH index 0")
+		return false, nil, fmt.Errorf("invalid NH index 0")
 	}
 
 	de := r.r.Afts.NextHop[e.GetIndex()]
 	if de == nil {
 		// we mark that this operation failed, because there was no such entry.
-		return false, fmt.Errorf("cannot delete NH Index %d since it does not exist", e.GetIndex())
+		return false, nil, fmt.Errorf("cannot delete NH Index %d since it does not exist", e.GetIndex())
 	}
 
 	rr := &aft.RIB{}
@@ -1039,10 +1056,10 @@
 		switch {
 		case err != nil:
 			// the check told us this was fatal for this entry -> we should return.
-			return false, err
+			return false, nil, err
 		case !ok:
 			// otherwise, we just didn't do this operation.
-			return false, nil
+			return false, nil, nil
 		}
 	}
 	r.doDeleteNH(e.GetIndex())
@@ -1051,7 +1068,7 @@
 		r.postChangeHook(constants.Delete, unixTS(), r.name, de)
 	}
 
-	return true, nil
+	return true, de, nil
 }
 
 // doDeleteIPv4 deletes pfx from the IPv4Entry RIB holding the shortest possible lock.
@@ -1151,7 +1168,6 @@
 	r.refCounts.mu.Lock()
 	defer r.refCounts.mu.Unlock()
 	r.refCounts.NextHopGroup[i]++
-<<<<<<< HEAD
 }
 
 // decNHGRefCount decrements the reference count for the specified next-hop-group.
@@ -1164,8 +1180,6 @@
 		return
 	}
 	r.refCounts.NextHopGroup[i]--
-=======
->>>>>>> 63977933
 }
 
 // nhgReferenced indicates whether the next-hop-group has a refCount > 0.
@@ -1250,7 +1264,6 @@
 	r.refCounts.NextHop[i]++
 }
 
-<<<<<<< HEAD
 // decNHGRefCount decrements the reference count for the specified next-hop-group.
 func (r *RIBHolder) decNHRefCount(i uint64) {
 	r.refCounts.mu.Lock()
@@ -1263,8 +1276,6 @@
 	r.refCounts.NextHop[i]--
 }
 
-=======
->>>>>>> 63977933
 // nhReferenced indicates whether the next-hop-group has a refCount > 0.
 func (r *RIBHolder) nhReferenced(i uint64) bool {
 	r.refCounts.mu.RLock()
