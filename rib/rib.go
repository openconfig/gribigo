--- conflicted
+++ resolved
@@ -5,10 +5,7 @@
 	"errors"
 	"fmt"
 	"sync"
-<<<<<<< HEAD
 	"time"
-=======
->>>>>>> dd803288
 
 	"github.com/openconfig/gnmi/value"
 	"github.com/openconfig/goyang/pkg/yang"
@@ -25,7 +22,6 @@
 	aftpb "github.com/openconfig/gribi/v1/proto/gribi_aft"
 )
 
-<<<<<<< HEAD
 // unixTS is used to determine the current unix timestamp in nanoseconds since the
 // epoch. It is defined such that it can be overloaded by unit tests.
 var unixTS = time.Now().UnixNano
@@ -36,13 +32,6 @@
 //  - a string indicating the name of the network instance
 //  - a ygot.GoStruct containing the entry that has been changed.
 type RIBHookFn func(constants.OpType, int64, string, ygot.GoStruct)
-=======
-// RIBHookFn is a function that is used as a hook following a change. It takes:
-//  - an OpType deterining whether an add, remove, or modify operation was sent.
-//  - a string indicating the name of the network instance
-//  - a ygot.GoStruct containing the entry that has been changed.
-type RIBHookFn func(OpType, string, ygot.GoStruct)
->>>>>>> dd803288
 
 // RIB is a struct that stores a representation of a RIB for a network device.
 type RIB struct {
@@ -59,23 +48,6 @@
 	// don't allow entries to be deleted that are in use.
 }
 
-<<<<<<< HEAD
-=======
-// OpType indicates the type of operation that was performed in contexts where it
-// is not available, such as callbacks to user-provided functions.
-type OpType int64
-
-const (
-	_ OpType = iota
-	// ADD indicates that the operation called was an Add.
-	ADD
-	// DELETE indicates that the operation called was a Delete.
-	DELETE
-	// MODIFY indicates that the operation called was a Modify.
-	MODIFY
-)
-
->>>>>>> dd803288
 // RIBHolder is a container for a set of RIBs.
 type RIBHolder struct {
 	// name is the name that is used for this network instance by the system.
@@ -119,11 +91,7 @@
 }
 
 // NI returns the RIB for the network instance with name s.
-<<<<<<< HEAD
-func (r *RIB) RIBForNI(s string) (*RIBHolder, bool) {
-=======
 func (r *RIB) NetworkInstanceRIB(s string) (*RIBHolder, bool) {
->>>>>>> dd803288
 	r.nrMu.RLock()
 	defer r.nrMu.RUnlock()
 	rh, ok := r.niRIB[s]
