--- conflicted
+++ resolved
@@ -1221,11 +1221,7 @@
 	return ok
 }
 
-<<<<<<< HEAD
-// doAddMPLS implements the addition of the label entry speciifed by label
-=======
 // doAddMPLS implements the addition of the label entry specified by label
->>>>>>> 3ab8b070
 // with the contents of the newRIB specified. It holds the shortest possible
 // lock on the RIB. doMPLS returns a bool indicating whether the update was
 // an implicit replace.
@@ -1254,7 +1250,6 @@
 	return implicit, nil
 }
 
-<<<<<<< HEAD
 // DeleteLabelEntry removes the MPLS label entry e from the RIB. It returns a
 // boolean indicating whether the entry has been removed, a copy of the entry
 // that was removed, and an error if the message cannot be parsed. Per the gRIBI
@@ -1318,8 +1313,6 @@
 	delete(r.r.Afts.LabelEntry, aft.UnionUint32(label))
 }
 
-=======
->>>>>>> 3ab8b070
 // DeleteNextHopGroup removes the NextHopGroup entry e from the RIB. It returns a boolean
 // indicating whether the entry has been removed, a copy of the next-hop-group that was
 // removed and an error if the message cannot be parsed. Per the gRIBI specification, the
