--- conflicted
+++ resolved
@@ -435,7 +435,6 @@
 		}
 	case *spb.AFTOperation_Ipv6:
 		v6Prefix = t.Ipv6.GetPrefix()
-<<<<<<< HEAD
 		log.V(2).Info("[op %d] attempting to add IPv6 prefix %s", op.GetId(), t.Ipv6.GetPrefix())
 		done, orig, err := niR.AddIPv6(t.Ipv6, explicitReplace)
 		switch {
@@ -444,19 +443,6 @@
 		case done:
 			installed = done
 			handleReferences(r, niR, orig, t.Ipv6.GetIpv6Entry())
-=======
-
-		log.V(2).Infof("[op %d] attempting to add IPv6 prefix %s", op.GetId(), t.Ipv6.GetPrefix())
-		installed, replaced, err = niR.AddIPv6(t.Ipv6, explicitReplace)
-	case *spb.AFTOperation_NextHop:
-		log.V(2).Infof("[op %d] attempting to add NH Index %d", op.GetId(), t.NextHop.GetIndex())
-		installed, replaced, err = niR.AddNextHop(t.NextHop, explicitReplace)
-	case *spb.AFTOperation_NextHopGroup:
-		nhgID = t.NextHopGroup.GetId()
-
-		for _, v := range t.NextHopGroup.GetNextHopGroup().GetNextHop() {
-			refdNextHops = append(refdNextHops, v.GetIndex())
->>>>>>> df75b8bf
 		}
 	case *spb.AFTOperation_Mpls:
 		mplsLabel = t.Mpls.GetLabelUint64()
