--- conflicted
+++ resolved
@@ -2858,7 +2858,6 @@
 	}
 }
 
-<<<<<<< HEAD
 func TestResolvedEntryHook(t *testing.T) {
 	defName := "DEFAULT"
 
@@ -3007,7 +3006,8 @@
 			}
 		})
 	}
-=======
+}
+
 func TestCanDelete(t *testing.T) {
 	tests := []struct {
 		desc           string
@@ -3345,5 +3345,4 @@
 	}
 
 	return r
->>>>>>> 961c0eb8
 }