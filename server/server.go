// Package server defines the basic elements of a gRIBI server that uses
// an in-memory data store for the AFT contents.
package server

import (
	"fmt"
	"io"
	"sync"

	log "github.com/golang/glog"
	"github.com/google/uuid"
	"github.com/openconfig/gribigo/rib"
	"google.golang.org/grpc/codes"
	"google.golang.org/grpc/status"
	"lukechampine.com/uint128"

	spb "github.com/openconfig/gribi/v1/proto/service"
)

const (
	// DefaultNetworkInstanceName specifies the name of the default network instance on the system.
	DefaultNetworkInstanceName = "DEFAULT"
)

// Server implements the gRIBI service.
type Server struct {
	*spb.UnimplementedGRIBIServer

	// csMu protects the cs map.
	csMu sync.RWMutex
	// cs stores the state for clients that are connected to the server
	// this allows the server perform operations such as ensuring consistency
	// across different connected clients. The key of the map is a unique string
	// identifying each client, which in this implementation is a UUID generated
	// at connection time. The client ID is scoped as such to ensure that we don't
	// have any state as to where the current connection came from (source address,
	// or TCP session handle for example).
	//
	// This design is acceptable because there is no case in which we have an
	// operation within gRIBI whereby a client references some state that is
	// associated with a prior connection that it had.
	cs map[string]*clientState

	// elecMu protects the curElecID and curMaster values.
	elecMu sync.RWMutex
	// curElecID stores the current electionID for cases where the server is
	// operating in SINGLE_PRIMARY mode.
	curElecID *spb.Uint128
	// curMaster stores the current master's UUID.
	curMaster string

	// masterRIB is the single gRIBI RIB that is used for a server that runs with
	// a single elected master, where a single RIB is written to by all clients.
	masterRIB *rib.RIB
}

// clientState stores information that relates to a specific client
// connected to the gRIBI server.
type clientState struct {
	// params stores parameters that are associated with a single
	// client of the server. These parameters are advertised as the
	// first message on a Modify stream. It is an error to send
	// parameters in any other context (i.e., after other ModifyRequest
	// messages have been sent, or to adjust these parameters).
	params *clientParams
	// setParams indicates whether the parameters have been explicitly
	// written.
	setParams bool
	// lastElecID stores the last election ID that the client
	// sent to the server. This is used to validate whether the election
	// ID in an operation matches the expected election ID.
	lastElecID *spb.Uint128
}

// DeepCopy returns a copy of the clientState struct.
func (cs *clientState) DeepCopy() *clientState {
	if cs.params == nil {
		return &clientState{}
	}
	return &clientState{
		params: cs.params.DeepCopy(),
	}
}

// clientParams stores parameters that are set as part of the Modify RPC
// initial handshake for a particular client.
type clientParams struct {
	// Persist indicates whether the client's AFT entries should be
	// persisted even after the client disconnects.
	Persist bool

	// ExpectElecID indicates whether the client expects to send
	// election IDs (i.e., the ClientRedundancy is SINGLE_PRIMARY).
	ExpectElecID bool

	// FIBAck indicates whether the client expects FIB-level
	// acknowledgements.
	FIBAck bool
}

// DeepCopy returns a copy of the clientParams struct.
func (cp *clientParams) DeepCopy() *clientParams {
	return &clientParams{
		Persist:      cp.Persist,
		ExpectElecID: cp.ExpectElecID,
		FIBAck:       cp.FIBAck,
	}
}

// Equal returns true if the candidate clientParams n is equal to the receiver cp.
func (cp *clientParams) Equal(n *clientParams) bool {
	return cp.Persist == n.Persist && cp.FIBAck == n.FIBAck && cp.ExpectElecID == n.ExpectElecID
}

// ServerOpt is an interface that is implemented by any options to the gRIBI server.
type ServerOpt interface {
	isServerOpt()
}

// WithRIBHook specifies that the given function that is of type rib.RIBHook function
// should be executed after each change in the RIB.
func WithRIBHook(fn rib.RIBHookFn) *ribHook {
	return &ribHook{fn: fn}
}

// ribHook is the internal implementation of the WithRIBHook option.
type ribHook struct {
	fn rib.RIBHookFn
}

// isServerOpt implemenets the ServerOpt interface.
func (*ribHook) isServerOpt() {}

// hasRIBHook extracts the ribHook option from the supplied ServerOpt, returning nil
// if one is not found. It will return only the first argument if multiple are specified.
func hasRIBHook(opt []ServerOpt) *ribHook {
	for _, o := range opt {
		if v, ok := o.(*ribHook); ok {
			return v
		}
	}
	return nil
}

// New creates a new gRIBI server.
func New(opt ...ServerOpt) *Server {
	s := &Server{
		cs: map[string]*clientState{},
		// TODO(robjs): when we implement support for ALL_PRIMARY then we might not
		// want to create a new RIB by default.
		masterRIB: rib.New(DefaultNetworkInstanceName),
	}

	if v := hasRIBHook(opt); v != nil {
		s.masterRIB.SetHook(v.fn)
	}
	return s
}

// Modify implements the gRIBI Modify RPC.
func (s *Server) Modify(ms spb.GRIBI_ModifyServer) error {
	// Initiate the per client state for this client.
	cid := uuid.New().String()
	log.V(2).Infof("creating client with ID %s", cid)
	if err := s.newClient(cid); err != nil {
		return err
	}

	resultChan := make(chan *spb.ModifyResponse)
	errCh := make(chan error)
	go func() {
		// Store whether this is the first message on the Modify RPC, some options - like the session
		// parameters can only be set as the first message.
		var gotmsg bool
		for {
			in, err := ms.Recv()
			if err == io.EOF {
				return
			}
			if err != nil {
				errCh <- status.Errorf(codes.Unknown, "error reading message from client, %v", err)
			}
			log.V(2).Infof("received message %s on Modify channel", in)

			var (
				res       *spb.ModifyResponse
				skipWrite bool
			)

			switch {
			case in == nil:
				log.Errorf("received nil message on Modify channel")
				skipWrite = true
			case in.Params != nil:
				var err error
				if res, err = s.checkParams(cid, in.Params, gotmsg); err != nil {
					// Invalid parameters is a fatal error, so we take down the Modify RPC.
					errCh <- err
					return
				}
				if err := s.updateParams(cid, in.Params); err != nil {
					// Not being able to update parameters is a fatal error, so we take down
					// the Modify RPC.
					errCh <- err
					return
				}
			case in.ElectionId != nil:
				var err error
				res, err = s.runElection(cid, in.ElectionId)
				if err != nil {
					errCh <- err
					return
				}
			case in.Operation != nil:
				s.doModify(cid, in.Operation, resultChan, errCh)
				skipWrite = true
			default:
				errCh <- status.Errorf(codes.Unimplemented, "unimplemented handling of message %s", in)
				return
			}

			gotmsg = true
			// write the results to result channel.
			if !skipWrite {
				resultChan <- res
			}
		}
	}()

	go func() {
		for {
			res := <-resultChan
			// update that we have received at least one message.
			if err := ms.Send(res); err != nil {
				errCh <- status.Errorf(codes.Internal, "cannot write message to client channel, %s", res)
				return
			}
		}
	}()

	err := <-errCh

	// when this client goes away, we need to clean up its state.
	s.deleteClient(cid)

	return err
}

// newClient creates a new client context within the server using the specified string
// ID.
func (s *Server) newClient(id string) error {
	s.csMu.Lock()
	defer s.csMu.Unlock()
	if s.cs[id] != nil {
		return status.Errorf(codes.Internal, "cannot create new client with duplicate ID, %s", id)
	}
	s.cs[id] = &clientState{
		// Set to the default set of parameters.
		params: &clientParams{},
	}

	return nil
}

// deleteClient removes the client with the specified id from the server. It does not return
// an error if the client cannot be deleted, since this action is performed when the other
// side has already gone away, so there is no error we can return to them.
func (s *Server) deleteClient(id string) {
	s.csMu.Lock()
	defer s.csMu.Unlock()
	delete(s.cs, id)
}

// updateParams writes the parameters for the client specified by id to the server state
// based on the received session parameters supplied in params. It returns errors if
// the client is undefined, or the parameters have been set previously. It does not
// ensure that the parameters are consistent with other clients on the server - but
// rather solely updates for a particular client.
func (s *Server) updateParams(id string, params *spb.SessionParameters) error {
	cparam := &clientParams{}

	cparam.ExpectElecID = (params.Redundancy == spb.SessionParameters_SINGLE_PRIMARY)
	cparam.Persist = (params.Persistence == spb.SessionParameters_PRESERVE)
	cparam.FIBAck = (params.AckType == spb.SessionParameters_RIB_AND_FIB_ACK)

	s.csMu.Lock()
	defer s.csMu.Unlock()
	p := s.cs[id]
	if p == nil || p.params == nil {
		return status.Errorf(codes.Internal, "cannot update parameters for a client with no state, %s", id)
	}
	if p.setParams {
		return addModifyErrDetailsOrReturn(status.New(codes.FailedPrecondition, "cannot modify SessionParameters"), &spb.ModifyRPCErrorDetails{
			Reason: spb.ModifyRPCErrorDetails_MODIFY_NOT_ALLOWED,
		})
	}
	s.cs[id].setParams = true
	s.cs[id].params = cparam
	return nil
}

// addModifyErrDetailsOrReturn takes an input status (s), and ModifyRPCErrorDetails proto (d) and appends
// d to s. If an error is encountered, s is returned, otherwise the appended version is returned. The return
// type is a Go error which can be returned directly.
func addModifyErrDetailsOrReturn(s *status.Status, d *spb.ModifyRPCErrorDetails) error {
	ns, err := s.WithDetails(d)
	if err != nil {
		return s.Err()
	}
	return ns.Err()
}

// checkParams validates that the parameters that were supplied by the client with the specified
// ID are valid within the overall server context. It returns the ModifyResponse that should be sent
// to the client, or the populated error.
func (s *Server) checkParams(id string, p *spb.SessionParameters, gotMsg bool) (*spb.ModifyResponse, error) {
	if p == nil {
		return nil, status.Newf(codes.Internal, "invalid nil parameters when checking for client %s, got: %v", id, p).Err()
	}

	if gotMsg {
		// TODO(robjs): the spec should spell out that this can't be sent after the first message is
		// received, whatever the type.
		return nil, addModifyErrDetailsOrReturn(status.New(codes.FailedPrecondition, "cannot send session parameters after another message"), &spb.ModifyRPCErrorDetails{
			Reason: spb.ModifyRPCErrorDetails_MODIFY_NOT_ALLOWED,
		})
	}

	// TODO(robjs): confirm with folks what their thoughts are on whether we support persistence
	// other than DELETE in ALL_PRIMARY. I think that we should not support this since it means
	// that we need to externalise the client ID (so that the client can delete its old entries, but
	// not others).
	if p.Redundancy == spb.SessionParameters_ALL_PRIMARY && p.Persistence == spb.SessionParameters_PRESERVE {
		return nil, addModifyErrDetailsOrReturn(status.New(codes.FailedPrecondition, "cannot have ALL_PRIMARY client with persistence PRESERVE"), &spb.ModifyRPCErrorDetails{
			Reason: spb.ModifyRPCErrorDetails_UNSUPPORTED_PARAMS,
		})
	}

	// The fake server supports both RIB and FIB ACKing (given that we do not have any real
	// FIB, they are basically the same :-)). It does not (currently) support ALL_PRIMARY
	// mode of operations.
	if p.Redundancy == spb.SessionParameters_ALL_PRIMARY {
		return nil, addModifyErrDetailsOrReturn(status.Newf(codes.Unimplemented, "ALL_PRIMARY redundancy are not supported"), &spb.ModifyRPCErrorDetails{
			Reason: spb.ModifyRPCErrorDetails_UNSUPPORTED_PARAMS,
		})
	}

	// The fake server does not (currently) support delete, so we just return an error
	// if the client is asking for anything other than persisting the entries.
	if p.Persistence == spb.SessionParameters_DELETE {
		return nil, addModifyErrDetailsOrReturn(status.Newf(codes.Unimplemented, "persistence modes other than PRESERVE are not supported"), &spb.ModifyRPCErrorDetails{
			Reason: spb.ModifyRPCErrorDetails_UNSUPPORTED_PARAMS,
		})
	}

	cp := &clientParams{
		FIBAck:       p.GetAckType() == spb.SessionParameters_RIB_ACK,
		ExpectElecID: p.GetRedundancy() == spb.SessionParameters_SINGLE_PRIMARY,
		Persist:      p.GetPersistence() == spb.SessionParameters_PRESERVE,
	}

	consistent, err := s.checkClientsConsistent(id, cp)
	if err != nil {
		return nil, status.Newf(codes.Internal, "got unexpected error checking for consistency, %v", err).Err()
	}
	if !consistent {
		return nil, addModifyErrDetailsOrReturn(status.Newf(codes.FailedPrecondition, "client %s is not consistent with other clients", id), &spb.ModifyRPCErrorDetails{
			Reason: spb.ModifyRPCErrorDetails_PARAMS_DIFFER_FROM_OTHER_CLIENTS,
		})
	}

	if err := s.setClientParams(id, cp); err != nil {
		return nil, status.Errorf(codes.Internal, "internal error setting parameters, %v", err)
	}

	return &spb.ModifyResponse{
		SessionParamsResult: &spb.SessionParametersResult{
			Status: spb.SessionParametersResult_OK,
		},
	}, nil
}

// checkClientsConsistent ensures that the client described by id and the parameters p is consistent
// with other clients in the server.
func (s *Server) checkClientsConsistent(id string, p *clientParams) (bool, error) {
	if p == nil {
		return false, fmt.Errorf("unexpected nil parameters for client %s", id)
	}

	s.csMu.RLock()
	defer s.csMu.RUnlock()
	for cid, state := range s.cs {
		if id == cid {
			continue
		}
		if state == nil || state.params == nil {
			return false, fmt.Errorf("client %s has invalid nil parameter state", cid)
		}

		if !state.params.Equal(p) {
			return false, nil
		}
	}
	return true, nil
}

// setClientParams sets the parameters for client with id to have the specified parameters.
func (s *Server) setClientParams(id string, p *clientParams) error {
	s.csMu.Lock()
	defer s.csMu.Unlock()
	if s.cs[id] == nil {
		return fmt.Errorf("cannot find client %s, known clients: %v", id, s.cs)
	}
	s.cs[id].params = p
	return nil
}

// isNewMaster takes two election IDs and determines whether the candidate (cand) is a new
// master given the existing master (exist). It returns:
//  - a bool which indicates whether the candidate is the new master
//  - a bool which indicates whether this is an election ID with the same election ID
//  - an error indicating whether this was an invalid update
func isNewMaster(cand, exist *spb.Uint128) (bool, bool, error) {
	if exist == nil {
		return true, false, nil
	}
	if cand.High > exist.High {
		return true, false, nil
	}
	if cand.Low > exist.Low {
		return true, false, nil
	}
	if cand.High == exist.High && cand.Low == exist.Low {
		return false, true, nil
	}
	// TODO(robjs): currently this is not specified in the spec, since this is the
	// election ID going backwards, but it seems like we could not return an error here
	// since it might just be a stale client telling us that they think that they're the
	// master. However, we could return an error just to say "hey, you're somehow out of sync
	// with the master election system".
	return false, false, nil
}

// getClientState returns the client state for the client with the specified id, along with
// whether the client was found.
func (s *Server) getClientState(id string) (*clientState, bool) {
	s.csMu.RLock()
	defer s.csMu.RUnlock()
	cs, ok := s.cs[id]
	return cs, ok
}

// storeClientElectionID stores the latest election ID for a client into the
// server specified. It returns true if the election ID was stored.
func (s *Server) storeClientElectionID(id string, elecID *spb.Uint128) bool {
	s.csMu.Lock()
	defer s.csMu.Unlock()
	cs, ok := s.cs[id]
	if !ok {
		return false
	}
	cs.lastElecID = elecID
	return true
}

// getClientStateCopy returns a copy of the state for the client with the specified ID, since
// the state of a client is immutable after the initial creation, we never allow a client to
// get a copy of the pointer so that they could change this. It returns a copy of the clientState
// an error.
func (s *Server) getClientStateCopy(id string) (*clientState, error) {
	s.csMu.RLock()
	defer s.csMu.RUnlock()
	if s.cs[id] == nil {
		return nil, fmt.Errorf("unknown client %s", id)
	}
	return s.cs[id].DeepCopy(), nil
}

// runElection runs an election on the server and checks whether the client with the specified id is
// the new master.
func (s *Server) runElection(id string, elecID *spb.Uint128) (*spb.ModifyResponse, error) {
	cs, err := s.getClientStateCopy(id)
	if err != nil {
		return nil, err
	}
	if !cs.params.ExpectElecID {
		return nil, addModifyErrDetailsOrReturn(status.Newf(codes.FailedPrecondition, "client ID %s does not expect elections", id), &spb.ModifyRPCErrorDetails{
			Reason: spb.ModifyRPCErrorDetails_ELECTION_ID_IN_ALL_PRIMARY,
		})
	}

	// At this point, we store the latest election ID that we've seen from this
	// client, even if it does not win the election. This allows us to check
	// that the client has the same election ID as it has reported to us in
	// subsequent transactions.
	if !s.storeClientElectionID(id, elecID) {
		return nil, status.Newf(codes.Internal, "cannot store election ID %s for client %s", elecID, id).Err()
	}

	s.elecMu.RLock()
	defer s.elecMu.RUnlock()
	nm, _, err := isNewMaster(elecID, s.curElecID)
	if err != nil {
		return nil, err
	}

	if nm {
		s.curElecID = elecID
		s.curMaster = id
	}

	return &spb.ModifyResponse{
		ElectionId: s.curElecID,
	}, nil
}

// getElection returns the details of the current election on the server.
func (s *Server) getElection() *electionDetails {
	s.elecMu.RLock()
	defer s.elecMu.RUnlock()
	return &electionDetails{
		master: s.curMaster,
		ID:     s.curElecID,
	}
}

// doModify implements a modify operation for a specific input set of AFTOperation
// messages for the client with the specified cid. It writes the result to the supplied
// ModifyResponse channel when successful, or writes the error to the supplied errCh.
func (s *Server) doModify(cid string, ops []*spb.AFTOperation, resCh chan *spb.ModifyResponse, errCh chan error) {
	cs, ok := s.getClientState(cid)
	switch {
	case !ok:
		errCh <- status.Newf(codes.Internal, "operation received for unknown client, %s", cid).Err()
		return
	case cs.params == nil || !cs.params.ExpectElecID || !cs.params.Persist:
		// these are parameters that we do not support.
		errCh <- addModifyErrDetailsOrReturn(
			status.New(codes.Unimplemented, "unsupported parameters for client"),
			&spb.ModifyRPCErrorDetails{
				Reason: spb.ModifyRPCErrorDetails_UNSUPPORTED_PARAMS,
			})
		return
	}

	elec := s.getElection()
	elec.clientLatest = cs.lastElecID
	elec.client = cid

	var wg sync.WaitGroup
	for _, o := range ops {
		switch o.Op {
		case spb.AFTOperation_ADD:
			ni := o.GetNetworkInstance()
			if ni == "" {
				ni = DefaultNetworkInstanceName
			}
<<<<<<< HEAD

			if _, ok := s.masterRIB.NetworkInstanceRIB(ni); !ok {
=======
			r, ok := s.masterRIB.NetworkInstanceRIB(ni)
			if !ok {
>>>>>>> 1c9aa42b
				// this is an unknown network instance, we should not return
				// an error to the client since we do not want the connection
				// to be torn down.
				log.Errorf("rejected operation %s since it is an unknown network-instance, %s", o, ni)
				resCh <- &spb.ModifyResponse{
					Result: []*spb.AFTResult{{
						Id:     o.Id,
						Status: spb.AFTResult_FAILED,
					}},
				}
				return
			}
			wg.Add(1)
			go func(op *spb.AFTOperation) {
				res, err := addEntry(s.masterRIB, ni, op, cs.params.FIBAck, elec)
				switch {
				case err != nil:
					errCh <- err
				default:
					resCh <- res
				}
				wg.Done()
			}(o)
		default:
			errCh <- addModifyErrDetailsOrReturn(
				status.Newf(codes.Unimplemented, "error processing operation %s, unsupported", o.Op),
				&spb.ModifyRPCErrorDetails{
					Reason: spb.ModifyRPCErrorDetails_UNKNOWN,
				},
			)
		}
	}
	wg.Wait()
}

// electionDetails provides a summary of a single election from the perspective of one client.
type electionDetails struct {
	// master is the clientID of the client that is master after the election.
	master string
	// electionID is the ID of the latest election.
	ID *spb.Uint128
	// client is the ID of the client that the query is being done on behalf of.
	client string
	// clientLatest is the latest electionID that the client provided us with.
	clientLatest *spb.Uint128
}

// addEntry adds the specified entry op to the RIB, r, within network instance ni.
// The client's requested ACK mode by fibACK. The
// details of the current election on the server is described in election.
// The results are returned as a SubscribeResponse and an error which must be a status.Status.
func addEntry(r *rib.RIB, ni string, op *spb.AFTOperation, fibACK bool, election *electionDetails) (*spb.ModifyResponse, error) {
	if op == nil {
		return nil, status.Newf(codes.Internal, "invalid nil operation received").Err()
	}

	if r == nil {
		return nil, status.New(codes.Internal, "invalid RIB state").Err()
	}

	// Callers should have rewritten to the default network instance name, but
	// we ensure that we are tolerant to this error by also rewriting. This helps
	// with testing also.
	if ni == "" {
		ni = DefaultNIName
	}

	niR, ok := r.NetworkInstanceRIB(ni)
	if !ok || !niR.IsValid() {
		return nil, status.Newf(codes.Internal, "invalid RIB state for network instance name: '%s'", ni).Err()
	}

	res, ok, err := checkElectionForModify(op.Id, op.ElectionId, election)
	if err != nil {
		return nil, err
	}
	if !ok {
		return res, err
	}

	results := []*spb.AFTResult{}
	okACK := spb.AFTResult_RIB_PROGRAMMED
	// TODO(robjs): today we just say anything that hit
	// the RIB hit the FIB. We need to add a feedback loop
	// that checks this.
	if fibACK {
		okACK = spb.AFTResult_FIB_PROGRAMMED
	}

	oks, faileds, err := r.AddEntry(ni, op)
	if err != nil {
		// this error is fatal for the connection as simply erroneous
		// entries are just reported as failed.
		return nil, status.Newf(codes.Internal, "cannot process input operation %s, fatal error", op).Err()
	}
	for _, ok := range oks {
		results = append(results, &spb.AFTResult{
			Id:     ok.ID,
			Status: okACK,
		})
	}

	for _, fail := range faileds {
		results = append(results, &spb.AFTResult{
			Id:     fail.ID,
			Status: spb.AFTResult_FAILED,
			// TODO(robjs): add somewhere for the error that we provide to be
			// returned.
		})
	}

	return &spb.ModifyResponse{
		Result: results,
	}, nil
}

// checkElectionForModify checks whether the operation with ID opID, and election ID opElecID
// with the server that has the election context described by election should proceed. It returns
//  - a ModifyResponse which is to be sent to the client
//  - a bool determining whether the modify should proceed
//  - an error that is returned to the client.
// The bool is set to true in the case that a non-fatal error (e.g., an error whereby the
// operation is just ignored) is encountered.
// Any returned error is considered fatal to the Modify RPC and can be sent directly back
// to the client.
func checkElectionForModify(opID uint64, opElecID *spb.Uint128, election *electionDetails) (*spb.ModifyResponse, bool, error) {
	// check whether the election ID is the current one.
	if opElecID == nil {
		// this is an error since we only support election IDs.
		return nil, false, addModifyErrDetailsOrReturn(
			status.Newf(codes.FailedPrecondition, "no specified election ID when it was required"),
			&spb.ModifyRPCErrorDetails{
				// TODO(robjs): we probably need to define what happens here, no specified error code.
			})
	}

	switch {
	case election == nil, election.master == "", election.ID == nil:
		return nil, false, status.Newf(codes.Internal, "invalid election state in server, details of election: %+v", election).Err()
	case election.clientLatest == nil:
		// This client might not have sent us an election ID yet, which means that they are in
		// the wrong.
		return nil, false, addModifyErrDetailsOrReturn(
			status.Newf(codes.FailedPrecondition, "client has not yet specified an election ID"),
			&spb.ModifyRPCErrorDetails{},
		)
	case election.client != election.master:
		// this client is not the elected master.
		return &spb.ModifyResponse{
			Result: []*spb.AFTResult{{
				Id:     opID,
				Status: spb.AFTResult_FAILED,
			}},
		}, false, nil
	}

	thisID := uint128.New(opElecID.Low, opElecID.High)
	// check that this client sent us the same ID as we had before.
	currentClientID := uint128.New(election.clientLatest.Low, election.clientLatest.High)
	if thisID.Cmp(currentClientID) != 0 {
		log.Errorf("returning failed to client because operation election ID %s != their latest election ID %s (master is: %s with ID %s)", opElecID, election.clientLatest, election.master, election.ID)
		return &spb.ModifyResponse{
			Result: []*spb.AFTResult{{
				Id:     opID,
				Status: spb.AFTResult_FAILED,
			}},
		}, false, nil
	}

	// This is a belt and braces check -- it's not clear that we need to do it. Since we
	// checked that the master that is stored in the server is this client. However, we do
	// an additional check to ensure that the current ID that we are storing is definitely
	// the same as the one that we just received.
	currentID := uint128.New(election.ID.Low, election.ID.High)
	switch {
	case thisID.Cmp(currentID) > 0:
		// this value is greater than the known master ID. Return an error
		return nil, false, status.Newf(codes.FailedPrecondition, "specified election ID was greater than existing election, %s > %s", thisID, currentID).Err()
	case thisID.Cmp(currentID) < 0:
		// this value is less as the current master ID, ignore this transaction.
		// note that since we don't respond here, the client at the other side
		// is just going to have a pending transaction forever.
		//
		// TODO(robjs): should we add an error code here?
		log.Errorf("returning failed to client because operation election ID %s < the master election ID %s (master: %s)", opElecID, election.ID, election.master)
		return &spb.ModifyResponse{
			Result: []*spb.AFTResult{{
				Id:     opID,
				Status: spb.AFTResult_FAILED,
			}},
		}, false, nil
	}
	return nil, true, nil
}<|MERGE_RESOLUTION|>--- conflicted
+++ resolved
@@ -555,13 +555,8 @@
 			if ni == "" {
 				ni = DefaultNetworkInstanceName
 			}
-<<<<<<< HEAD
 
 			if _, ok := s.masterRIB.NetworkInstanceRIB(ni); !ok {
-=======
-			r, ok := s.masterRIB.NetworkInstanceRIB(ni)
-			if !ok {
->>>>>>> 1c9aa42b
 				// this is an unknown network instance, we should not return
 				// an error to the client since we do not want the connection
 				// to be torn down.
@@ -626,7 +621,7 @@
 	// we ensure that we are tolerant to this error by also rewriting. This helps
 	// with testing also.
 	if ni == "" {
-		ni = DefaultNIName
+		ni = DefaultNetworkInstanceName
 	}
 
 	niR, ok := r.NetworkInstanceRIB(ni)
